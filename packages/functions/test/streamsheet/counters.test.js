--- conflicted
+++ resolved
@@ -9,13 +9,8 @@
  *
  ********************************************************************************/
 const { GETCYCLE, GETEXECUTESTEP, GETMACHINESTEP, GETSTEP } = require('../../src/functions/streamsheet').functions;
-<<<<<<< HEAD
-const { createTerm } = require('../utilities');
+const { createCellAt, createTerm } = require('../utilities');
 const { Cell, Machine, Message, StreamSheet, TriggerFactory } = require('@cedalo/machine-core');
-=======
-const { createCellAt, createTerm } = require('../utilities');
-const { Cell, Machine, Message, StreamSheet, StreamSheetTrigger } = require('@cedalo/machine-core');
->>>>>>> 006a006f
 const { FunctionErrors } = require('@cedalo/error-codes');
 
 const ERROR = FunctionErrors.code;
@@ -464,9 +459,9 @@
 		expect(GETSTEP(t1.sheet)).toBe(1);
 	});
 	it('should be possible to specify streamsheet to get step count from', () => {
-		const s1 = createStreamSheet('S1', StreamSheetTrigger.create({ type: StreamSheetTrigger.TYPE.ALWAYS }));
+		const s1 = createStreamSheet('S1', TriggerFactory.create({ type: TriggerFactory.TYPE.CONTINUOUSLY }));
 		const s2 = new StreamSheet({ name: 'S2' });
-		s2.trigger = StreamSheetTrigger.create({ type: StreamSheetTrigger.TYPE.ALWAYS });
+		s2.trigger = TriggerFactory.create({ type: TriggerFactory.TYPE.CONTINUOUSLY });
 		s1.machine.addStreamSheet(s2);
 		createCellAt('A1', { formula: 'getstep()' }, s1.sheet);
 		createCellAt('A2', { formula: 'getstep("S2")' }, s1.sheet);
@@ -478,7 +473,7 @@
 		step(2, s2, s1);
 		expect(s1.sheet.cellAt('A1').value).toBe(3);
 		expect(s1.sheet.cellAt('A2').value).toBe(3);
-		s2.trigger = StreamSheetTrigger.create({ type: StreamSheetTrigger.TYPE.ONCE });
+		s2.trigger = TriggerFactory.create({ type: TriggerFactory.TYPE.ONCE });
 		step(2, s2, s1);
 		expect(s1.sheet.cellAt('A1').value).toBe(5);
 		expect(s1.sheet.cellAt('A2').value).toBe(4);
@@ -492,7 +487,7 @@
 		expect(GETSTEP()).toBe(ERROR.ARGS);
 		sheet.streamsheet = undefined;
 		expect(GETSTEP(sheet)).toBe(ERROR.NO_STREAMSHEET);
-		const s1 = createStreamSheet('S1', StreamSheetTrigger.create({ type: StreamSheetTrigger.TYPE.ALWAYS }));
+		const s1 = createStreamSheet('S1', TriggerFactory.create({ type: TriggerFactory.TYPE.CONTINUOUSLY }));
 		createCellAt('A2', { formula: 'getstep("S2")' }, s1.sheet);
 		s1.step();
 		expect(s1.sheet.cellAt('A2').value).toBe(ERROR.NO_STREAMSHEET);
