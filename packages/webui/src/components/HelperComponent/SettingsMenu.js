/********************************************************************************
 * Copyright (c) 2020 Cedalo AG
 *
 * This program and the accompanying materials are made available under the
 * terms of the Eclipse Public License 2.0 which is available at
 * http://www.eclipse.org/legal/epl-2.0.
 *
 * SPDX-License-Identifier: EPL-2.0
 *
 ********************************************************************************/
/* eslint-disable react/prop-types */
import React from 'react';
import {bindActionCreators} from 'redux';
import {connect} from 'react-redux';
import Divider from '@material-ui/core/Divider';
import FormControl from '@material-ui/core/FormControl';
import Checkbox from '@material-ui/core/Checkbox';
import FormControlLabel from '@material-ui/core/FormControlLabel';
import Avatar from '@material-ui/core/Avatar';
import * as Colors from '@material-ui/core/colors';
import {FormattedMessage} from 'react-intl';
import Dialog from '@material-ui/core/Dialog';
import DialogActions from '@material-ui/core/DialogActions';
import DialogContent from '@material-ui/core/DialogContent';
import DialogTitle from '@material-ui/core/DialogTitle';
import Button from '@material-ui/core/Button';
import IconButton from '@material-ui/core/IconButton';
import CheckCircleIcon from '@material-ui/icons/CheckCircle';
import Menu from '@material-ui/core/Menu';
import MenuItem from '@material-ui/core/MenuItem';
import CircularProgress from '@material-ui/core/CircularProgress';
import TextField from '@material-ui/core/TextField';
import TableRow from '@material-ui/core/TableRow';
import TableCell from '@material-ui/core/TableCell';
import TableHead from '@material-ui/core/TableHead';
import TableBody from '@material-ui/core/TableBody';
import ListItemIcon from '@material-ui/core/ListItemIcon';
import Table from '@material-ui/core/Table';
import Tooltip from '@material-ui/core/Tooltip';
import Card from '@material-ui/core/Card';
import CardHeader from '@material-ui/core/CardHeader';
import Typography from '@material-ui/core/es/Typography/Typography';
import {Assignment, ExitToApp, Info, Security, Settings} from '@material-ui/icons';

import * as Actions from '../../actions/actions';
import {graphManager} from '../../GraphManager';
import {withStyles} from '@material-ui/core/styles';
import {Path} from '../../helper/Path';
import ListItemText from "@material-ui/core/ListItemText";

const VERSION = process.env.REACT_APP_VERSION || 'unknown';
// const BUILD_NUMBER = process.env.REACT_APP_BUILD_NUMBER || 'unknown';

/**
 * A modal dialog can only be closed by selecting one of the actions.
 */
export class SettingsMenu extends React.Component {

	static getDerivedStateFromProps(props, state) {
		const { permissions } = props.adminSecurity;
		const { user } = props.user;
		if (!state.loaded && user && user.settings && permissions.length > 0) {
			return {
				...state,
				loaded: true
			};
		}
		return { ...state };
	}

	constructor(props) {
		super(props);
		this.state = {
			experimental: false,
			theme: localStorage.getItem('theme') ? localStorage.getItem('theme') : 'Default',
			prevLocale: 'en',
			tab: 'status'
		};
		this.showHelpDialog = this.showHelpDialog.bind(this);
		this.logout = this.logout.bind(this);
	}

	showPreferencesDialog = () => {
		this.setState({ prevLocale: this.props.locale });
		this.props.setAppState({
			showLoading: false,
			openMoreSettingMenu: false,
		});
		this.props.setAppState({ openPreferences: true });
	};

	handleOpenAdmin = () => {
		this.props.setAppState({ openMoreSettingMenu: false });
		this.props.openPage(Path.users());
	};

	handlePreferencesCancel = () => {
		this.props.setAppState({ openPreferences: false });
		this.props.setUserSettings({ locale: this.state.prevLocale });
	};

	handlePreferencesSubmit = () => {
		this.props.setAppState({ openPreferences: false });
		const { user } = this.props.user;
		this.props.saveUserSettings(user.settings);
	};

	showHelpDialog = () => {
		this.setState({ experimental: this.props.experimental });
		this.setState({ debug: this.props.debug });
		this.props.setAppState({
			showLoading: false,
			openMoreSettingMenu: false,
		});
		this.props.setAppState({ openHelp: true });
	};

<<<<<<< HEAD
	showLicenseAgreement = (locale) => {
		window.location.href = `/license_${locale}.pdf`;
=======
	showLicenseAgreement = () => {
		const locale = this.props.locale || this.state.prevLocale || 'EN';
		// window.location.href = `/license_${locale.toUpperCase()}.pdf`;
		window.open(`/license_${locale.toUpperCase()}.pdf`);
>>>>>>> b98dd84a
	}

	logout = () => {
		this.props.openPage('/logout');
	};

	handleCloseHelp = () => {
		this.props.setAppState({
			showLoading: true,
			experimental: this.state.experimental,
			debug: this.state.debug,
			openHelp: false
		});
		localStorage.setItem('experimental', this.state.experimental);
		if(this.state.debug === true) {
			localStorage.setItem('DLDEBUG', this.state.debug);
		} else {
			localStorage.removeItem('DLDEBUG');
		}
		graphManager.updateDimensions();
	};

	handleExperimental = () => (event, state) => {
		this.setState({ experimental: state });
	};

	handleTabChange = (event, tab) => {
		this.setState({tab})
	};

	async handleLanguageChange(event) {
		const locale = event.target.value;
		this.props.setUserSettings({
			locale,
		});
	}

	handleThemeChange(event) {
		this.setState({theme: event.target.value});
		localStorage.setItem('theme', event.target.value);
		location.reload();
	}

	renderServiceDetails(service) {
		return service && service.instances && Object.keys(service.instances).length > 0 ?
			Object.keys(service.instances).map((key) => {
				const instance = service.instances[key];
				return <TableRow
					key={instance.id}
				>
					<TableCell>
						<strong>{service.name}</strong>
					</TableCell>
					<TableCell>{service.version}</TableCell>
					{/* <TableCell>{service.buildNumber}</TableCell> */}
					<TableCell>{instance.status === 'running' ? <CheckCircleIcon style={{color: 'green'}} /> : ''}</TableCell>
					{/* <TableCell>{instance.id}</TableCell> */}
				</TableRow>
			}
			)
			: <TableRow>
				<TableCell>N/A</TableCell>
				<TableCell>N/A</TableCell>
				{/* <TableCell>N/A</TableCell> */}
				<TableCell>N/A</TableCell>
				{/* <TableCell>N/A</TableCell> */}
			</TableRow>
	}

	render() {
		const { displayName } = JSON.parse(localStorage.getItem('user')) || {};
		const { user } = this.props.user;
		return (
			<div
				style={{
					marginLeft: '20px',
				}}
			>
				<Tooltip enterDelay={300} title={<FormattedMessage id="Tooltip.SettingsMenu" defaultMessage="User Settings and Info" />}>
					<div>
						<IconButton
							aria-label="More"
							color="inherit"
							aria-owns={this.props.openMoreSettingMenu ? 'long-menu' : null}
							aria-haspopup="true"
							onClick={event =>
								this.props.setAppState({ anchorEl: event.currentTarget, openMoreSettingMenu: true })}
						>
							<Avatar alt="Remy Sharp" src="images/avatar.png" />
						</IconButton>
					</div>
				</Tooltip>
				<Menu
					id="long-menu"
					anchorEl={this.props.anchorEl}
					open={this.props.openMoreSettingMenu}
					onClose={() => this.props.setAppState({ anchorEl: null, openMoreSettingMenu: false })}
				>
					<Card
						square
						elevation={0}
						style={{
							marginTop: '-8px',
							outline: 'none',
						}}
					>
						<CardHeader
							title={<div style={{ color: Colors.grey[50] }}>{ displayName}</div>}
							subheader={<address style={{ color: Colors.grey[50] }}>{user ? user.mail : ""}</address>}
							avatar={<Avatar alt="Remy Sharp" src="images/avatar.png" />}
							disabled
							style={{
								backgroundColor: this.props.theme.overrides.MuiAppBar.colorPrimary.backgroundColor,
								outline: 'none',
							}}
						/>
					</Card>
					<MenuItem dense onClick={this.showPreferencesDialog}>
						<ListItemIcon>
							<Settings />
						</ListItemIcon>
						<ListItemText primary={<FormattedMessage id="UserPreferences" defaultMessage="User Preferences" />}/>
					</MenuItem>
					{this.props.isAdminPage ? null : (
					<MenuItem dense onClick={this.handleOpenAdmin}>
						<ListItemIcon>
							<Security />
						</ListItemIcon>
						<ListItemText primary={<FormattedMessage id="Administration" defaultMessage="Administration" />}/>
					</MenuItem>)}
					<MenuItem dense onClick={this.showHelpDialog}>
						<ListItemIcon>
							<Info />
						</ListItemIcon>
						<ListItemText primary={<FormattedMessage id="Info" defaultMessage="Info" />}/>
					</MenuItem>
					<MenuItem dense onClick={() => this.showLicenseAgreement('DE')}>
						<ListItemIcon>
							<Assignment />
						</ListItemIcon>
						<ListItemText primary={<FormattedMessage id="Setup.LicenseAgreement.DownloadLicenseDE" defaultMessage="Download license (English)" />}/>
					</MenuItem>
					<MenuItem dense onClick={() => this.showLicenseAgreement('EN')}>
						<ListItemIcon>
							<Assignment />
						</ListItemIcon>
						<ListItemText primary={<FormattedMessage id="Setup.LicenseAgreement.DownloadLicenseEN" defaultMessage="Download license (German)" />}/>
					</MenuItem>
					<Divider />
					<MenuItem dense onClick={this.logout}>
						<ListItemIcon>
							<ExitToApp />
						</ListItemIcon>
							<ListItemText primary={<FormattedMessage id="Logout" defaultMessage="Logout" />}/>
					</MenuItem>
				</Menu>
				<Dialog
					open={this.props.openPreferences}
					onClose={this.handlePreferencesCancel}
				>
					<DialogTitle>
						<FormattedMessage
							id="DialogPreferences.title"
							defaultMessage="User Preferences"
						/>
					</DialogTitle>
					<DialogContent style={{
						minWidth: '350px',
					}}
					>
						<div
							style={{
								position: 'relative',
							}}
						>
							{ this.props.showLoading ? (
								<div
									style={{
										width: '100%',
										height: '100%',
										position: 'absolute',
										boxSizing: 'border-box',
										zIndex: 10,
										background: 'rgba(255, 255, 255, 0.8)',
										display: 'flex',
										flexDirection: 'column',
										alignItems: 'center',
										justifyContent: 'center',
									}}
								>
									<CircularProgress color={Colors.blue[800]} />
								</div>
							) : null }
							{ user && user.settings ? (
								<div style={{display: 'flex', flexDirection: 'column'}}>
									<FormControl
										margin="normal"
									>
										<TextField
											variant="outlined"
											size="small"
											select
											value={this.props.locale}
											onChange={event => this.handleLanguageChange(event)}
											label={
												<FormattedMessage
													id="Language"
													defaultMessage="Language"
												/>
											}
										>
											<MenuItem value="en">
												<FormattedMessage
													id="English"
													defaultMessage="English"
												/>
											</MenuItem>
											<MenuItem value="de">
												<FormattedMessage
													id="German"
													defaultMessage="German"
												/>
											</MenuItem>
										</TextField>
									</FormControl>
									<FormControl
										margin="normal"
									>
										<TextField
											id="theme-selection"
											value={this.state.theme}
											select
											variant="outlined"
											size="small"
											onChange={event => this.handleThemeChange(event)}
											inputProps={{
												name: "theme-selection",
												id: "theme-selection"
											}}
											label={
												<FormattedMessage
													id="Theme"
													defaultMessage="Theme"
												/>
											}
										>
											<MenuItem value="Default">
												<FormattedMessage
													id="Default"
													defaultMessage="Default"
												/>
											</MenuItem>
											<MenuItem value="Dark">
												<FormattedMessage
													id="Dark"
													defaultMessage="Dark"
												/>
											</MenuItem>
										</TextField>
									</FormControl>
								</div>) : null}
						</div>
					</DialogContent>
					<DialogActions>
						<Button
							color="primary"
							onClick={this.handlePreferencesCancel}
						>
							<FormattedMessage
								id="Cancel"
								defaultMessage="Cancel"
							/>
						</Button>
						<Button
							color="primary"
							onClick={this.handlePreferencesSubmit}
						>
							<FormattedMessage
								id="OK"
								defaultMessage="OK"
							/>
						</Button>
					</DialogActions>
				</Dialog>
				<Dialog
					open={this.props.openHelp}
					onClose={this.handleCloseHelp}
				>
					<DialogTitle>
						<FormattedMessage
							id="SettingsMenu.help.header"
							defaultMessage="Info"
						/>
					</DialogTitle>
					<DialogContent
						style={{
							width: '470px'
						}}
					>
						<Typography variant="h5" style={{marginBottom: '15px', marginTop: '10px'}}>
							<FormattedMessage
								id="Product.name"
								defaultMessage="Streamsheets"
							/>
							{" "}
							<FormattedMessage
								id="Version"
								defaultMessage="Version"
							/>
							{" "}
							{VERSION}
						</Typography>
						<Table size="small">
							<TableHead>
								<TableRow>
									<TableCell>
										<FormattedMessage
											id="Component"
											defaultMessage="Component"
										/>
									</TableCell>
									<TableCell>
										<FormattedMessage
											id="Version"
											defaultMessage="Version"
										/>
									</TableCell>
									{/* <TableCell>
									<FormattedMessage
										id="BuildNumber"
										defaultMessage="BuildNumber"
									/>
								</TableCell> */}
									<TableCell>
										<FormattedMessage
											id="Status"
											defaultMessage="Status"
										/>
									</TableCell>
									{/* <TableCell>
										<FormattedMessage
											id="Instances"
											defaultMessage="Instances"
										/>
									</TableCell> */}
								</TableRow>
							</TableHead>
							<TableBody>
								{/* TODO: make this table more generic to display any number of services */}
								<TableRow>
									<TableCell><strong>Web UI</strong></TableCell>
									<TableCell>{VERSION}</TableCell>
									{/* <TableCell>{BUILD_NUMBER}</TableCell> */}
									<TableCell>
										<CheckCircleIcon style={{color: 'green'}}/>
									</TableCell>
									{/* <TableCell>webui</TableCell> */}
								</TableRow>
								{
									this.props.meta.services &&
									Object.values(this.props.meta.services)
										.sort((a, b) => a.name && a.name.localeCompare(b.name))
										.map((service) => this.renderServiceDetails(service)
									)
								}
							</TableBody>
						</Table>
						<FormControlLabel
							style={{
								marginTop:'10px',
							}}
							control={
								<Checkbox
									checked={this.state.experimental}
									onChange={this.handleExperimental()}
								/>
							}
							label={<FormattedMessage
								id="Settings.ExperimentalFeatures"
								defaultMessage="Experimental Features"
							/>}
						/>
						<FormControlLabel
							style={{
								marginTop:'10px',
							}}
							control={
								<Checkbox
									checked={this.state.debug}
									onChange={() => this.setState({debug: !this.state.debug})}
								/>
							}
							label={<FormattedMessage
								id="Settings.Debug"
								defaultMessage="Debug Mode"
							/>}
						/>
					</DialogContent>
					<DialogActions>
						<Button
							color="primary"
							onClick={this.handleCloseHelp}
						>
							<FormattedMessage
								id="Close"
								defaultMessage="Close"
							/>
						</Button>
					</DialogActions>
				</Dialog>
			</div>
		);
	}
}

function mapStateToProps(state) {
	return {
		anchorEl: state.appState.anchorEl,
		openMoreSettingMenu: state.appState.openMoreSettingMenu,
		experimental: state.appState.experimental,
		debug: state.appState.debug,
		openPreferences: state.appState.openPreferences,
		showLoading: state.appState.showLoading,
		openHelp: state.appState.openHelp,
		machine: state.machine,
		monitor: state.monitor,
		meta: state.meta,
		user: state.user,
		adminSecurity: state.adminSecurity,
		locale: state.locales.locale
	};
}

function mapDispatchToProps(dispatch) {
	return bindActionCreators(Actions, dispatch);
}

export default withStyles({}, { withTheme: true })(connect(mapStateToProps, mapDispatchToProps)(SettingsMenu));<|MERGE_RESOLUTION|>--- conflicted
+++ resolved
@@ -115,15 +115,10 @@
 		this.props.setAppState({ openHelp: true });
 	};
 
-<<<<<<< HEAD
-	showLicenseAgreement = (locale) => {
-		window.location.href = `/license_${locale}.pdf`;
-=======
 	showLicenseAgreement = () => {
 		const locale = this.props.locale || this.state.prevLocale || 'EN';
 		// window.location.href = `/license_${locale.toUpperCase()}.pdf`;
 		window.open(`/license_${locale.toUpperCase()}.pdf`);
->>>>>>> b98dd84a
 	}
 
 	logout = () => {
