/********************************************************************************
 * Copyright (c) 2020 Cedalo AG
 *
 * This program and the accompanying materials are made available under the
 * terms of the Eclipse Public License 2.0 which is available at
 * http://www.eclipse.org/legal/epl-2.0.
 *
 * SPDX-License-Identifier: EPL-2.0
 *
 ********************************************************************************/
<<<<<<< HEAD
const { termFromValue } = require('./terms');

const disableSheetUpdate = (sheet) => {
	const sheetOnUpdate = sheet.onUpdate;
	sheet.onUpdate = null;
	return sheetOnUpdate;
};
const enableSheetUpdate = (sheet, sheetOnUpdate) => {
	if (sheetOnUpdate) sheet.onUpdate = sheetOnUpdate;
	sheet._notifyUpdate();
};

const setCellAt = (index, value, sheet) => {
	// handle empty strings like undefined!
	if (value == null || value === '') {
		sheet.setCellAt(index, undefined);
	} else {
		const cell = sheet.cellAt(index, true);
		cell.value = value;
		cell.term = termFromValue(value);
	}
};
=======
const { setCellValue } = require('./sheet');
>>>>>>> 157a6b54

const mapCol = (horizontally) => (horizontally ? (coord) => coord.x : (coord) => coord.y);
const mapRow = (horizontally) => (horizontally ? (coord) => coord.y : (coord) => coord.x);
const mapValues = (values, horizontally) => {
	const col = mapCol(horizontally);
	const row = mapRow(horizontally);
	return (coord) => {
		const list = values[row(coord)];
		return list ? list[col(coord)] : undefined;
	};
};

const toRangeGrow =  (lists, range, horizontally, setCell) => {
	const sheet = range.sheet;
	const index = range.start.copy();
	const startcol = index.col;
	const startrow = index.row;
<<<<<<< HEAD
	const onSheetUpdate = disableSheetUpdate(sheet);
	if (setCell == null) setCell = setCellAt;
=======
	if (setCell == null) setCell = setCellValue;
>>>>>>> 157a6b54
	lists.forEach((values, row) => {
		values.forEach((value, col) => {
			if (horizontally) index.set(startrow + row, startcol + col);
			else index.set(startrow + col, startcol + row);
			setCell(sheet, index, value);
		});
	});
	enableSheetUpdate(sheet, onSheetUpdate);
	return true;
};
const toRange = (lists, range, horizontally, setCell) => {
	const coord = { x: -1, y: -1 };
	const sheet = range.sheet;
	const getValue = mapValues(lists, horizontally);
<<<<<<< HEAD
	const onSheetUpdate = disableSheetUpdate(sheet);
	if (setCell == null) setCell = setCellAt;
=======
	if (setCell == null) setCell = setCellValue;
>>>>>>> 157a6b54
	range.iterate((cell, index, nextrow) => {
		coord.x += 1;
		if (nextrow) {
			coord.x = 0;
			coord.y += 1;
		}
		const value = getValue(coord);
		setCell(sheet, index, value);
	});
	enableSheetUpdate(sheet, onSheetUpdate);
	return true;
};

module.exports = {
	toRange,
	toRangeGrow
};<|MERGE_RESOLUTION|>--- conflicted
+++ resolved
@@ -8,32 +8,7 @@
  * SPDX-License-Identifier: EPL-2.0
  *
  ********************************************************************************/
-<<<<<<< HEAD
-const { termFromValue } = require('./terms');
-
-const disableSheetUpdate = (sheet) => {
-	const sheetOnUpdate = sheet.onUpdate;
-	sheet.onUpdate = null;
-	return sheetOnUpdate;
-};
-const enableSheetUpdate = (sheet, sheetOnUpdate) => {
-	if (sheetOnUpdate) sheet.onUpdate = sheetOnUpdate;
-	sheet._notifyUpdate();
-};
-
-const setCellAt = (index, value, sheet) => {
-	// handle empty strings like undefined!
-	if (value == null || value === '') {
-		sheet.setCellAt(index, undefined);
-	} else {
-		const cell = sheet.cellAt(index, true);
-		cell.value = value;
-		cell.term = termFromValue(value);
-	}
-};
-=======
 const { setCellValue } = require('./sheet');
->>>>>>> 157a6b54
 
 const mapCol = (horizontally) => (horizontally ? (coord) => coord.x : (coord) => coord.y);
 const mapRow = (horizontally) => (horizontally ? (coord) => coord.y : (coord) => coord.x);
@@ -51,12 +26,7 @@
 	const index = range.start.copy();
 	const startcol = index.col;
 	const startrow = index.row;
-<<<<<<< HEAD
-	const onSheetUpdate = disableSheetUpdate(sheet);
-	if (setCell == null) setCell = setCellAt;
-=======
 	if (setCell == null) setCell = setCellValue;
->>>>>>> 157a6b54
 	lists.forEach((values, row) => {
 		values.forEach((value, col) => {
 			if (horizontally) index.set(startrow + row, startcol + col);
@@ -71,12 +41,7 @@
 	const coord = { x: -1, y: -1 };
 	const sheet = range.sheet;
 	const getValue = mapValues(lists, horizontally);
-<<<<<<< HEAD
-	const onSheetUpdate = disableSheetUpdate(sheet);
-	if (setCell == null) setCell = setCellAt;
-=======
 	if (setCell == null) setCell = setCellValue;
->>>>>>> 157a6b54
 	range.iterate((cell, index, nextrow) => {
 		coord.x += 1;
 		if (nextrow) {
