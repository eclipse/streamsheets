--- conflicted
+++ resolved
@@ -587,22 +587,10 @@
 		this.processor.resume(retval);
 	}
 
-<<<<<<< HEAD
-	getPendingRequests() {
-		return this._pendingRequests;
-	}
-
 	getShapes() {
 		return this.shapes;
 	}
 };
-=======
-
-	getDrawings() {
-		return this.sheetDrawings;
-	}
-}
 
 // if we have more better use compose(SheetEdit, SheetRequests,...)(Sheet)
-module.exports = SheetRequests(Sheet);
->>>>>>> 8175ea6e
+module.exports = SheetRequests(Sheet);