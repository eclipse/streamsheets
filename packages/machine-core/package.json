{
  "name": "@cedalo/machine-core",
  "version": "2.4.0",
  "description": "Core classes and models for digital landscape machineserver",
  "main": "index.js",
  "scripts": {
    "test": "jest --forceExit",
    "lint": "./node_modules/.bin/eslint ."
  },
  "repository": {
    "type": "git",
    "url": "git+https://github.com/cedalo/streamsheets.git"
  },
  "author": "Cedalo AG",
  "bugs": {
    "url": "https://github.com/cedalo/streamsheets/issues"
  },
  "homepage": "https://github.com/cedalo/streamsheets/tree/master/packages/machine-core",
  "devDependencies": {
    "jest": "21.2.1",
    "jest-cli": "21.2.1"
  },
  "dependencies": {
<<<<<<< HEAD
    "@cedalo/commons": "2.3.0",
    "@cedalo/error-codes": "2.3.0",
    "@cedalo/id-generator": "2.3.0",
    "@cedalo/logger": "2.3.0",
    "@cedalo/messages": "2.3.0",
    "@cedalo/messaging-client": "2.3.0",
    "@cedalo/metrics": "2.3.0",
    "@cedalo/protocols": "2.3.0",
    "@cedalo/number-format": "2.3.0",
    "@cedalo/parser": "2.3.0",
=======
    "@cedalo/commons": "2.4.0",
    "@cedalo/error-codes": "2.4.0",
    "@cedalo/id-generator": "2.4.0",
    "@cedalo/logger": "2.4.0",
    "@cedalo/messages": "2.4.0",
    "@cedalo/messaging-client": "2.4.0",
    "@cedalo/protocols": "2.4.0",
    "@cedalo/number-format": "2.4.0",
    "@cedalo/parser": "2.4.0",
    "@cedalo/util": "2.4.0",
>>>>>>> 78f92aae
    "fs-extra": "9.0.0",
    "ioredis": "4.6.2",
    "levelup": "4.4.0",
    "leveldown": "5.6.0",
    "moment": "2.22.2",
    "request": "2.88.0"
  },
  "peerDependencies": {
    "@cedalo/functions": "2.4.0"
  },
  "jest": {
    "collectCoverage": true,
    "coverageDirectory": "coverage",
    "moduleDirectories": [
      "node_modules"
    ],
    "testPathIgnorePatterns": [
      "/node_modules/"
    ],
    "coveragePathIgnorePatterns": [
      "/test/"
    ],
    "coverageThreshold": {
      "global": {
        "branches": 20,
        "functions": 20,
        "lines": 20,
        "statements": 20
      }
    },
    "setupFiles": [
      "./test/setup.js"
    ]
  },
  "license": "EPL-2.0"
}<|MERGE_RESOLUTION|>--- conflicted
+++ resolved
@@ -21,18 +21,6 @@
     "jest-cli": "21.2.1"
   },
   "dependencies": {
-<<<<<<< HEAD
-    "@cedalo/commons": "2.3.0",
-    "@cedalo/error-codes": "2.3.0",
-    "@cedalo/id-generator": "2.3.0",
-    "@cedalo/logger": "2.3.0",
-    "@cedalo/messages": "2.3.0",
-    "@cedalo/messaging-client": "2.3.0",
-    "@cedalo/metrics": "2.3.0",
-    "@cedalo/protocols": "2.3.0",
-    "@cedalo/number-format": "2.3.0",
-    "@cedalo/parser": "2.3.0",
-=======
     "@cedalo/commons": "2.4.0",
     "@cedalo/error-codes": "2.4.0",
     "@cedalo/id-generator": "2.4.0",
@@ -43,7 +31,6 @@
     "@cedalo/number-format": "2.4.0",
     "@cedalo/parser": "2.4.0",
     "@cedalo/util": "2.4.0",
->>>>>>> 78f92aae
     "fs-extra": "9.0.0",
     "ioredis": "4.6.2",
     "levelup": "4.4.0",
