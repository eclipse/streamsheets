--- conflicted
+++ resolved
@@ -103,8 +103,24 @@
 			expect(createTerm('second(43930.999999,false)', sheet).value).toBe(59);
 		});
 	});
-<<<<<<< HEAD
-=======
+
+	describe('rounding of time functions', () => {
+		it('should round by default', () => {
+			const sheet = new StreamSheet().sheet;
+			expect(createTerm('hour(43930.999999)', sheet).value).toBe(0);
+			expect(createTerm('minute(43930.999999)', sheet).value).toBe(0);
+			expect(createTerm('second(43930.999999)', sheet).value).toBe(0);
+			expect(createTerm('hour(43930.999999,true)', sheet).value).toBe(0);
+			expect(createTerm('minute(43930.999999,true)', sheet).value).toBe(0);
+			expect(createTerm('second(43930.999999,true)', sheet).value).toBe(0);
+		});
+		it('should not round if corresponding parameter is set to false', () => {
+			const sheet = new StreamSheet().sheet;
+			expect(createTerm('hour(43930.999999,false)', sheet).value).toBe(23);
+			expect(createTerm('minute(43930.999999,false)', sheet).value).toBe(59);
+			expect(createTerm('second(43930.999999,false)', sheet).value).toBe(59);
+		});
+	});
 	describe('rounding of date functions', () => {
 		it('should round by default', () => {
 			const sheet = new StreamSheet().sheet;
@@ -137,5 +153,4 @@
 			expect(createTerm('year(38352.99999422, false)', sheet).value).toBe(2004);
 		});
 	});
->>>>>>> 100bfb28
 });