--- conflicted
+++ resolved
@@ -584,7 +584,7 @@
 		graphManager.getCanvas().focus();
 	};
 
-	onCreatePlot = (type) => {
+	onCreatePlot = () => {
 		this.setState({
 			chartsOpen: false
 		});
@@ -597,7 +597,7 @@
 			const selection = sheetView.getOwnSelection();
 			if (selection) {
 				graphManager.chartSelection = selection.copy();
-				graphManager.chartType = type;
+				// node.createSeriesFromSelection(selection, type);
 			}
 		}
 
@@ -3472,27 +3472,7 @@
 										onClick={() => this.onCreatePlot('line')}
 									>
 										<SvgIcon>
-<<<<<<< HEAD
-											<path
-												d="M16,11.78L20.24,4.45L21.97,5.45L16.74,14.5L10.23,10.75L5.46,19H22V21H2V3H4V17.54L9.5,8L16,11.78Z"
-											/>
-										</SvgIcon>
-									</IconButton>
-								</GridListTile>
-								<GridListTile cols={1}>
-									<IconButton
-										style={{ padding: '5px' }}
-										color="inherit"
-										onClick={() => this.onCreatePlot('scatter')}
-									>
-										<SvgIcon>
-											<path
-												// eslint-disable-next-line max-len
-												d="M2,2H4V20H22V22H2V2M9,10A3,3 0 0,1 12,13A3,3 0 0,1 9,16A3,3 0 0,1 6,13A3,3 0 0,1 9,10M13,2A3,3 0 0,1 16,5A3,3 0 0,1 13,8A3,3 0 0,1 10,5A3,3 0 0,1 13,2M18,12A3,3 0 0,1 21,15A3,3 0 0,1 18,18A3,3 0 0,1 15,15A3,3 0 0,1 18,12Z"
-											/>
-=======
 											<path d="M16,11.78L20.24,4.45L21.97,5.45L16.74,14.5L10.23,10.75L5.46,19H22V21H2V3H4V17.54L9.5,8L16,11.78Z" />
->>>>>>> ce4416f3
 										</SvgIcon>
 									</IconButton>
 								</GridListTile>
