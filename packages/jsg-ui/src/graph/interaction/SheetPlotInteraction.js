/********************************************************************************
 * Copyright (c) 2020 Cedalo AG
 *
 * This program and the accompanying materials are made available under the
 * terms of the Eclipse Public License 2.0 which is available at
 * http://www.eclipse.org/legal/epl-2.0.
 *
 * SPDX-License-Identifier: EPL-2.0
 *
 ********************************************************************************/
import {GraphUtils, MathUtils, Point, Notification, NotificationCenter, SheetPlotNode, StreamSheet} from '@cedalo/jsg-core';

import Interaction from './Interaction';
import ChartSelectionFeedbackView from '../feedback/ChartSelectionFeedbackView';
import ChartInfoFeedbackView from '../feedback/ChartInfoFeedbackView';
import Cursor from '../../ui/Cursor';
import SelectionProvider from '../view/SelectionProvider';
import WorksheetView from '../view/WorksheetView';
import SheetInteraction from './SheetInteraction';

export default class SheetPlotInteraction extends Interaction {
	constructor() {
		super();

		this._controller = undefined;
	}

	onKeyDown(event, viewer, dispatcher) {
		const focus = viewer.getGraphView().getFocus();
		if (focus && focus.getView() instanceof WorksheetView && focus.getView().hasSelection()) {
			const interaction = this.activateInteraction(new SheetInteraction(), dispatcher);
			interaction._controller = focus;
			interaction._hitCode = WorksheetView.HitCode.SHEET;
			if (interaction.onKeyDown(event, viewer)) {
				event.isConsumed = true;
				event.hasActivated = true;
			}
		}
	}

	toLocalCoordinate(event, viewer, point) {
		viewer.translateFromParent(point);

		GraphUtils.traverseDown(viewer.getGraphView(), this._controller.getView(), (v) => {
			v.translateFromParent(point);
			return true;
		});

		return point;
	}

	isElementHit(event, viewer, oldSelection, series) {
		const pt = this.toLocalCoordinate(event, viewer, event.location.copy());

		return this._controller.getModel().isElementHit(pt, oldSelection, series);
	}

	isPlotHit(event, viewer) {
		const pt = this.toLocalCoordinate(event, viewer, event.location.copy());

		return this._controller.getModel().isPlotHit(pt);
	}

	showData(selection, event, viewer) {
		if (selection) {
			viewer.getGraphView().clearLayer('chartinfo');
			const layer = viewer.getGraphView().getLayer('chartinfo');

			const item = this._controller.getModel();
			const pt = this.toLocalCoordinate(event, viewer, event.location.copy());
			const axes = item.getAxes();
			const group = item.getAxes().x.zoomGroup;
			const value = item.scaleFromAxis(axes, pt);

			const sheetView = this._controller.getView().getSheetView();
			GraphUtils.traverse(sheetView, (plotView) => {
				if (plotView.getItem) {
					const plot = plotView.getItem();
					if (plot instanceof SheetPlotNode && plot.isVisible()) {
						const groupOther = plot.getAxes().x.zoomGroup;
						if (item === plot || (groupOther.length && group === groupOther)) {
							layer.push(new ChartInfoFeedbackView(plotView, selection, pt, value, viewer));
						}
					}
				}
			});
		}
	}

	onMouseDown(event, viewer) {
		if (this._controller === undefined) {
			return;
		}

		const selectionProvider = viewer.getSelectionProvider();
		if (!selectionProvider.hasSelection() || selectionProvider.getFirstSelection() !== this._controller) {
			viewer.clearSelection();
			viewer.select(this._controller);
		}

		this.drag = false;
		this.offsetStart = this.toLocalCoordinate(event, viewer, event.location.copy());

		const item = this._controller.getModel();
		if (item.isMap() && item.chart.mapZoom) {
			this.mapOldOffset = item.chart.mapOffset ?  item.chart.mapOffset.copy() : new Point(0, 0);
		}
	}

	onMouseDrag(event, viewer) {
		const graphView = viewer.getGraphView();
		const item = this._controller.getModel();
		const offsetNow = this.toLocalCoordinate(event, viewer, event.location.copy());

		this.drag = MathUtils.getLineLength(this.offsetStart, offsetNow) > 150;

		if (this.drag) {
			if (item.isMap() && item.chart.mapZoom) {
				if (!item.chart.mapOffset) {
					item.chart.mapOffset = new Point(0, 0);
				}
				item.chart.mapOffset.x = this.mapOldOffset.x + offsetNow.x - this.offsetStart.x;
				item.chart.mapOffset.y = this.mapOldOffset.y + offsetNow.y - this.offsetStart.y;
				item.getGraph().markDirty();
			}

			if (item.getAllowZoom(item.xAxes[0])) {
				graphView.clearLayer('chartselection');
				const layer = graphView.getLayer('chartinfo');
				if (layer === undefined || !layer.length) {
					return;
				}
				if (layer.length >= 1) {
					layer.forEach((view) => {
						if (view.chartView.getItem().getId() === item.getId()) {
							view.endPoint = this.toLocalCoordinate(event, viewer, event.location.copy());
						}
					});
				}
				viewer.setCursor(Cursor.Style.CROSS);
			}
		}
	}

	onMouseDoubleClick(event, viewer) {}

	onMouseUp(event, viewer) {
		if (this._controller === undefined) {
			super.onMouseUp(event, viewer);
			return;
		}

		let view = this._controller.getView();
		const selection = this.isElementHit(event, viewer, view.chartSelection);
		if (selection) {
			if (!view.getItem().isProtected() && !this.drag) {
				view.chartSelection = selection;
				NotificationCenter.getInstance().send(
					new Notification(SelectionProvider.SELECTION_CHANGED_NOTIFICATION, view.getItem())
				);
				viewer.setCursor(Cursor.Style.AUTO);

				if (selection) {
					const layer = view.getGraphView().getLayer('chartselection');
					layer.push(new ChartSelectionFeedbackView(view));
				}
			}
		}

		const graphView = viewer.getGraphView();
		const layer = graphView.getLayer('chartinfo');
		if (layer === undefined || !layer.length) {
			super.onMouseUp(event, viewer);
			return;
		}

		const views = layer.filter((layerView) => {return layerView.chartView === this._controller.getView()});
		if (!views.length) {
			super.onMouseUp(event, viewer);
			return;
		}

		view = views[0];
		if (view.endPoint) {
			const ptStart = view.point.copy();
			const ptEnd = view.endPoint.copy();
			const item = this._controller.getModel();
			const axes = item.getAxes();
			if (Math.abs(ptEnd.x - ptStart.x) > 150) {
				let valueStart;
				let valueEnd;
				if (item.xAxes[0].align === 'bottom' || item.xAxes[0].align === 'top') {
					if (axes.x.invert) {
						valueStart = item.scaleFromAxis(axes, ptStart.x > ptEnd.x ? ptStart : ptEnd);
						valueEnd = item.scaleFromAxis(axes, ptStart.x > ptEnd.x ? ptEnd : ptStart);
					} else {
						valueStart = item.scaleFromAxis(axes, ptStart.x < ptEnd.x ? ptStart : ptEnd);
						valueEnd = item.scaleFromAxis(axes, ptStart.x < ptEnd.x ? ptEnd : ptStart);
					}
				} else if (axes.x.invert) {
					valueStart = item.scaleFromAxis(axes, ptStart.y < ptEnd.y ? ptStart : ptEnd);
					valueEnd = item.scaleFromAxis(axes, ptStart.y < ptEnd.y ? ptEnd : ptStart);
				} else {
					valueStart = item.scaleFromAxis(axes, ptStart.y > ptEnd.y ? ptStart : ptEnd);
					valueEnd = item.scaleFromAxis(axes, ptStart.y > ptEnd.y ? ptEnd : ptStart);
				}

				switch (item.xAxes[0].type) {
				case 'category':
					valueStart.x = Math.max(0, valueStart.x);
					valueEnd.x = Math.max(valueStart.x + 1, valueEnd.x);
					break;
				case 'time':
					valueEnd.x = Math.max(valueStart.x + 0.0000004, valueEnd.x);
					break;
				default:
					valueEnd.x = Math.max(valueStart.x + 0.0000001, valueEnd.x);
					break;
				}

				const zoomcmds = [];
				layer.forEach((lview) => {
					const vitem = lview.chartView.getItem();
					const values = [
						{ index: 4, value: valueStart.x },
						{ index: 5, value: valueEnd.x },
						{ index: 7, value: undefined },
						{ index: 8, value: undefined },
						{ index: 10, value: undefined },
						{ index: 11, value: undefined }
					]
					const term = vitem.xAxes[0].formula.getTerm();
					if (term) {
						const field1 = vitem.getParamValue(vitem.xAxes[0].formula.getTerm(), 6);
						const field2 = vitem.getParamValue(vitem.xAxes[0].formula.getTerm(), 9);
						if (field1 || field2) {
<<<<<<< HEAD
							const ref = vitem.getDataSourceInfo(vitem.series[0]);
=======
							const ref = vitem.getDataSourceInfo(vitem.series[vitem.series.length - 1].formula);
>>>>>>> f589273b
							if (ref.time && ref.xKey && ref.time.values && ref.time.values[ref.xKey]) {
								let start1;
								let start2;
								let end1;
								let end2;
								const refValues = ref.time.values[ref.xKey];
								refValues.forEach((value, index) => {
									if (valueStart.x > value) {
										if (field1 && ref.time.values[field1]) {
											start1 = ref.time.values[field1][index];
										}
										if (field2 && ref.time.values[field2]) {
											start2 = ref.time.values[field2][index];
										}
									}
									if (value > valueEnd.x && end1 === undefined) {
										if (field1 && ref.time.values[field1]) {
											end1 = ref.time.values[field1][index];
										}
									}
									if (value > valueEnd.x && end2 === undefined) {
										if (field2 && ref.time.values[field2]) {
											end2 = ref.time.values[field2][index];
										}
									}
								});

								values[2].value = start1;
								values[3].value = end1;
								values[4].value = start2;
								values[5].value = end2;
							}
						}
					}
					const cmds = vitem.setParamValues(viewer, vitem.xAxes[0].formula, values, item);
					if (cmds.length) {
						cmds.forEach(cmd => zoomcmds.push(cmd));
					}
				});

				item.spreadZoomInfo(viewer, zoomcmds);

				viewer.getGraph().markDirty();
				event.doRepaint = true;
			}
			view.endPoint = undefined;
		}

		super.onMouseUp(event, viewer);
	}

	willFinish(event, viewer) {
		super.willFinish(event, viewer);
	}

	cancelInteraction(event, viewer) {
		super.cancelInteraction(event, viewer);
	}

	getSheet() {
		let sheet = this._controller.getModel().getParent();
		while (sheet && !(sheet instanceof StreamSheet)) {
			sheet = sheet.getParent();
		}

		return sheet;
	}
}<|MERGE_RESOLUTION|>--- conflicted
+++ resolved
@@ -234,11 +234,7 @@
 						const field1 = vitem.getParamValue(vitem.xAxes[0].formula.getTerm(), 6);
 						const field2 = vitem.getParamValue(vitem.xAxes[0].formula.getTerm(), 9);
 						if (field1 || field2) {
-<<<<<<< HEAD
-							const ref = vitem.getDataSourceInfo(vitem.series[0]);
-=======
 							const ref = vitem.getDataSourceInfo(vitem.series[vitem.series.length - 1].formula);
->>>>>>> f589273b
 							if (ref.time && ref.xKey && ref.time.values && ref.time.values[ref.xKey]) {
 								let start1;
 								let start2;
