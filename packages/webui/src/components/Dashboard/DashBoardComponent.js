--- conflicted
+++ resolved
@@ -13,7 +13,7 @@
 /* eslint-disable no-nested-ternary */
 
 import { ImageUploadDialog } from '@cedalo/webui-extensions';
-import { Fab, Tab, Table, TableBody, Tabs } from '@material-ui/core';
+import { Paper, Table, TableBody, Tabs, Tab, Fab } from '@material-ui/core';
 import IconButton from '@material-ui/core/IconButton';
 import { withStyles } from '@material-ui/core/styles';
 import SvgIcon from '@material-ui/core/SvgIcon';
@@ -26,11 +26,6 @@
 import * as Actions from '../../actions/actions';
 import Constants from '../../constants/Constants';
 import { Path } from '../../helper/Path';
-<<<<<<< HEAD
-import { Paper, Table, TableBody, Tabs, Tab, Fab } from '@material-ui/core';
-import TableSortHeader from '../HelperComponent/TableSortHeader';
-=======
->>>>>>> 72bb0de3
 import StreamHelper from '../../helper/StreamHelper';
 import GridViewButton from '../../layouts/GridViewButton';
 import StreamDeleteDialog from '../Admin/streams/StreamDeleteDialog';
