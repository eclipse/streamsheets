--- conflicted
+++ resolved
@@ -73,26 +73,6 @@
 	 *     activator is registered.
 	 */
 	onMouseDoubleClick(event, viewer, dispatcher) {
-<<<<<<< HEAD
-		if (this.isDisposed === false && !event.isConsumed) {
-			// on double click we renewal selection, so find controller again...
-			let controller = dispatcher.getControllerAt(event.location, undefined, this._dblclickCondition);
-			controller = this._getTextNodeController(dispatcher, controller, dispatcher.currentLocation, false);
-			if (controller !== undefined) {
-				viewer.clearSelection(false);
-				viewer.onSelectionChanged();
-				if (
-					controller
-						.getParent()
-						.getModel()
-						.isSelectParentFirst()
-				) {
-					viewer.select(controller.getParent());
-				}
-				this._startEditTextInteraction(event, viewer, dispatcher, controller);
-			}
-		}
-=======
 		// if (this.isDisposed === false && !event.isConsumed) {
 		// 	// on double click we renewal selection, so find controller again...
 		// 	let controller = dispatcher.getControllerAt(event.location, undefined, this._dblclickCondition);
@@ -111,7 +91,6 @@
 		// 		this._startEditTextInteraction(event, viewer, dispatcher, controller);
 		// 	}
 		// }
->>>>>>> 3a2267ce
 	}
 
 	/**
