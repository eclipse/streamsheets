--- conflicted
+++ resolved
@@ -94,7 +94,6 @@
 				defaultMessage: 'Invalid Name'
 			})
 		};
-		this.providerMap = Object.fromEntries(this.props.streams.providers.map((p) => [p.id, p]));
 		this.state = {
 			connector: undefined,
 			fieldErrors: undefined,
@@ -236,38 +235,6 @@
 		return finalName;
 	}
 
-<<<<<<< HEAD
-	getProviders = () => {
-		const providers = [];
-
-		this.props.streams.providers.forEach(provider => {
-			if (this.props.type === 'connector' ||
-				(this.props.type === 'consumer' && provider.canConsume) ||
-				(this.props.type === 'producer' && provider.canProduce)) {
-				providers.push(provider);
-			}
-		});
-		return SortSelector.sort(providers, this.state.sortQuery, this.state.filter);
-	}
-
-	getConnectors = () => {
-		const connectors = [];
-
-		this.props.streams.connectors.forEach(connector => {
-			const provider = this.props.streams[AdminConstants.CONFIG_TYPE.ProviderConfiguration].find(
-				(p) => p.id === connector.provider.id
-			);
-
-			if (provider &&
-				((this.props.type === 'consumer' && provider.canConsume) ||
-				(this.props.type === 'producer' && provider.canProduce))) {
-				connectors.push(connector);
-			}
-		});
-
-		return SortSelector.sort(connectors, this.state.sortQuery, this.state.filter);
-	}
-=======
 	getRelevantProviders = () => {
 		switch (this.props.type) {
 			case 'consumer':
@@ -292,7 +259,6 @@
 
 	getProviders = () => SortSelector.sort(this.getRelevantProviders(), this.state.sortQuery, this.state.filter);
 	getConnectors = () => SortSelector.sort(this.getRelevantConnectors(), this.state.sortQuery, this.state.filter);
->>>>>>> a4df4960
 
 	handleTableSort = (event, property) => {
 		const orderBy = property;
