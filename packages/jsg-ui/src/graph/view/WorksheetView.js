--- conflicted
+++ resolved
@@ -1072,17 +1072,10 @@
 
 	setCursor(hitCode, interaction, event, viewer) {
 		switch (hitCode) {
-<<<<<<< HEAD
-			case WorksheetHitCode.SHEET:
 			case WorksheetHitCode.CORNER:
 				interaction.setCursor(Cursor.Style.SHEET);
 				break;
-			case WorksheetHitCode.ROW:
-=======
-			case WorksheetView.HitCode.CORNER:
-				interaction.setCursor(Cursor.Style.SHEET);
-				break;
-			case WorksheetView.HitCode.SHEET: {
+			case WorksheetHitCode.SHEET: {
 				const item = this.getItem();
 				const viewSettings = item.getParent().viewSettings;
 				if (viewSettings.active) {
@@ -1105,8 +1098,7 @@
 				interaction.setCursor(Cursor.Style.SHEET);
 				break;
 			}
-			case WorksheetView.HitCode.ROW:
->>>>>>> 6f615ce1
+			case WorksheetHitCode.ROW:
 				interaction.setCursor(Cursor.Style.SHEETROW);
 				break;
 			case WorksheetHitCode.COLUMN:
@@ -1909,13 +1901,8 @@
 	isErrorView(point, cellPos) {
 		const data = this.getItem().getDataProvider();
 		const cell = data.get(cellPos);
-<<<<<<< HEAD
 		const cellRect = cell && cell.errorInfo ? this.getCellRect(cellPos) : undefined;
 		return cellRect && 
-=======
-		const cellRect = cell && cell.error ? this.getCellRect(cellPos) : undefined;
-		return cellRect &&
->>>>>>> 6f615ce1
 			point.x > cellRect.x &&
 			point.x < cellRect.x + 300 &&
 			point.y > cellRect.y &&
