/********************************************************************************
 * Copyright (c) 2020 Cedalo AG
 *
 * This program and the accompanying materials are made available under the
 * terms of the Eclipse Public License 2.0 which is available at
 * http://www.eclipse.org/legal/epl-2.0.
 *
 * SPDX-License-Identifier: EPL-2.0
 *
 ********************************************************************************/
/* eslint-disable react/prop-types */
import React from 'react';
import {bindActionCreators} from 'redux';
import {connect} from 'react-redux';
import Divider from '@material-ui/core/Divider';
import FormControl from '@material-ui/core/FormControl';
import Checkbox from '@material-ui/core/Checkbox';
import FormControlLabel from '@material-ui/core/FormControlLabel';
import Avatar from '@material-ui/core/Avatar';
import * as Colors from '@material-ui/core/colors';
import {FormattedMessage} from 'react-intl';
import Dialog from '@material-ui/core/Dialog';
import DialogActions from '@material-ui/core/DialogActions';
import DialogContent from '@material-ui/core/DialogContent';
import DialogTitle from '@material-ui/core/DialogTitle';
import Button from '@material-ui/core/Button';
import IconButton from '@material-ui/core/IconButton';
import CheckCircleIcon from '@material-ui/icons/CheckCircle';
import Menu from '@material-ui/core/Menu';
import MenuItem from '@material-ui/core/MenuItem';
import CircularProgress from '@material-ui/core/CircularProgress';
import TextField from '@material-ui/core/TextField';
import Table from '@material-ui/core/Table';
import TableRow from '@material-ui/core/TableRow';
import TableCell from '@material-ui/core/TableCell';
import TableHead from '@material-ui/core/TableHead';
import TableBody from '@material-ui/core/TableBody';
import ListItemIcon from '@material-ui/core/ListItemIcon';
import Tooltip from '@material-ui/core/Tooltip';
import Card from '@material-ui/core/Card';
import CardHeader from '@material-ui/core/CardHeader';
import {Assignment, ExitToApp, Info, Security, Settings} from '@material-ui/icons';

import * as Actions from '../../actions/actions';
import {graphManager} from '../../GraphManager';
import {withStyles} from '@material-ui/core/styles';
import {Path} from '../../helper/Path';
import ListItemText from "@material-ui/core/ListItemText";
import {
	getLicenseStreamsheetsInfo,
	getLicenseValidUntil,
	getPremium,
	isPremiumLicense
} from '../../helper/license';


const VERSION = process.env.REACT_APP_VERSION || '2.5';
const BUILD_NUMBER = process.env.REACT_APP_BUILD_NUMBER || 'unknown';


/**
 * A modal dialog can only be closed by selecting one of the actions.
 */
export class SettingsMenu extends React.Component {

	static getDerivedStateFromProps(props, state) {
		const { permissions } = props.adminSecurity;
		const { user } = props.user;
		if (!state.loaded && user && user.settings && permissions.length > 0) {
			return {
				...state,
				loaded: true
			};
		}
		return { ...state };
	}

	constructor(props) {
		super(props);
		this.state = {
			experimental: false,
			theme: localStorage.getItem('theme') ? localStorage.getItem('theme') : 'Default',
			prevLocale: 'en',
			tab: 'status'
		};
		this.showHelpDialog = this.showHelpDialog.bind(this);
		this.logout = this.logout.bind(this);
	}

	showPreferencesDialog = () => {
		this.setState({ prevLocale: this.props.locale });
		this.props.setAppState({
			showLoading: false,
			openMoreSettingMenu: false,
		});
		this.props.setAppState({ openPreferences: true });
	};

	handleOpenAdmin = () => {
		this.props.setAppState({ openMoreSettingMenu: false });
		this.props.openPage(Path.users());
	};

	handlePreferencesCancel = () => {
		this.props.setAppState({ openPreferences: false });
		this.props.setUserSettings({ locale: this.state.prevLocale });
	};

	handlePreferencesSubmit = () => {
		this.props.setAppState({ openPreferences: false });
		const { user } = this.props.user;
		this.props.saveUserSettings(user.settings);
	};

	showHelpDialog = () => {
		this.setState({ experimental: this.props.experimental });
		this.setState({ debug: this.props.debug });
		this.props.setAppState({
			showLoading: false,
			openMoreSettingMenu: false,
		});
		this.props.setAppState({ openHelp: true });
	};

	getLocale = () => {
		return this.props.locale || this.state.prevLocale || 'EN';
	}

	showLicenseAgreement = () => {
		const locale = this.getLocale();
		// window.location.href = `/license_${locale.toUpperCase()}.pdf`;
		window.open(`/license_${locale.toUpperCase()}.pdf`);
	}

	logout = () => {
		this.props.openPage('/logout');
	};

	handleCloseHelp = () => {
		this.props.setAppState({
			showLoading: true,
			experimental: this.state.experimental,
			debug: this.state.debug,
			openHelp: false
		});
		localStorage.setItem('experimental', this.state.experimental);
		if(this.state.debug === true) {
			localStorage.setItem('DLDEBUG', this.state.debug);
		} else {
			localStorage.removeItem('DLDEBUG');
		}
		graphManager.updateDimensions();
	};

	handleExperimental = () => (event, state) => {
		this.setState({ experimental: state });
	};

	handleTabChange = (event, tab) => {
		this.setState({tab})
	};

	async handleLanguageChange(event) {
		const locale = event.target.value;
		this.props.setUserSettings({
			locale,
		});
	}

	handleThemeChange(event) {
		this.setState({theme: event.target.value});
		localStorage.setItem('theme', event.target.value);
		location.reload();
	}

	renderServiceDetails(service) {
		return service && service.instances && Object.keys(service.instances).length > 0 ?
			Object.keys(service.instances).map((key) => {
				const instance = service.instances[key];
				return <TableRow
					key={instance.id}
				>
					<TableCell>
						<strong>{service.name}</strong>
					</TableCell>
					<TableCell>{service.version}</TableCell>
					<TableCell>{instance.status === 'running' ? <CheckCircleIcon style={{color: 'green'}} /> : ''}</TableCell>
					{/* <TableCell>{instance.id}</TableCell> */}
				</TableRow>
			}
			)
			: <TableRow>
				<TableCell>N/A</TableCell>
				<TableCell>N/A</TableCell>
				{/* <TableCell>N/A</TableCell> */}
				<TableCell>N/A</TableCell>
				{/* <TableCell>N/A</TableCell> */}
			</TableRow>
	}

	render() {
		const { displayName } = JSON.parse(localStorage.getItem('user')) || {};
		const { user } = this.props.user;
		const { licenseInfo, services } = this.props.meta;
		return (
			<div
				style={{
					marginLeft: '20px'
				}}
			>
				<Tooltip
					enterDelay={300}
					title={<FormattedMessage id="Tooltip.SettingsMenu" defaultMessage="User Settings and Info" />}
				>
					<div>
						<IconButton
							aria-label="More"
							color="inherit"
							aria-owns={this.props.openMoreSettingMenu ? 'long-menu' : null}
							aria-haspopup="true"
							onClick={(event) =>
								this.props.setAppState({ anchorEl: event.currentTarget, openMoreSettingMenu: true })
							}
						>
							<Avatar alt="User" src="images/avatar.png" />
						</IconButton>
					</div>
				</Tooltip>
				{this.props.openMoreSettingMenu ? (
					<Menu
						id="long-menu"
						anchorEl={this.props.anchorEl}
						open={this.props.openMoreSettingMenu}
						onClose={() => this.props.setAppState({ anchorEl: null, openMoreSettingMenu: false })}
					>
						<Card
							square
							elevation={0}
							style={{
								marginTop: '-8px',
								outline: 'none'
							}}
						>
							<CardHeader
								title={<div style={{ color: Colors.grey[50] }}>{displayName}</div>}
								subheader={
									<address style={{ color: Colors.grey[50] }}>{user ? user.mail : ''}</address>
								}
								avatar={
									<Avatar alt="User" src="images/avatar.png" onClick={this.showPreferencesDialog} />
								}
								disabled
								style={{
									backgroundColor: this.props.theme.overrides.MuiAppBar.colorPrimary.backgroundColor,
									outline: 'none'
								}}
							/>
						</Card>
						<MenuItem dense onClick={this.showPreferencesDialog}>
							<ListItemIcon>
								<Settings />
							</ListItemIcon>
							<ListItemText
								primary={<FormattedMessage id="UserPreferences" defaultMessage="User Preferences" />}
							/>
						</MenuItem>
						{this.props.isAdminPage ? null : (
							<MenuItem dense onClick={this.handleOpenAdmin}>
								<ListItemIcon>
									<Security />
								</ListItemIcon>
								<ListItemText
									primary={<FormattedMessage id="Administration" defaultMessage="Administration" />}
								/>
							</MenuItem>
						)}
						<MenuItem dense onClick={this.showHelpDialog}>
							<ListItemIcon>
								<Info />
							</ListItemIcon>
							<ListItemText primary={<FormattedMessage id="Info" defaultMessage="Info" />} />
						</MenuItem>
						{this.getLocale().toUpperCase() === 'DE' && (
							<MenuItem dense onClick={() => this.showLicenseAgreement('DE')}>
								<ListItemIcon>
									<Assignment />
								</ListItemIcon>
								<ListItemText
									primary={
										<FormattedMessage
											id="Setup.LicenseAgreement.DownloadLicenseDE"
											defaultMessage="Download license"
										/>
									}
								/>
							</MenuItem>
						)}
						{this.getLocale().toUpperCase() === 'EN' && (
							<MenuItem dense onClick={() => this.showLicenseAgreement('EN')}>
								<ListItemIcon>
									<Assignment />
								</ListItemIcon>
								<ListItemText
									primary={
										<FormattedMessage
											id="Setup.LicenseAgreement.DownloadLicenseEN"
											defaultMessage="Download license"
										/>
									}
								/>
							</MenuItem>
						)}
						<Divider />
						<MenuItem dense onClick={this.logout}>
							<ListItemIcon>
								<ExitToApp />
							</ListItemIcon>
							<ListItemText primary={<FormattedMessage id="Logout" defaultMessage="Logout" />} />
						</MenuItem>
					</Menu>
				) : null}
				{this.props.openPreferences ? (
					<Dialog open={this.props.openPreferences} onClose={this.handlePreferencesCancel}>
						<DialogTitle>
							<FormattedMessage id="DialogPreferences.title" defaultMessage="User Preferences" />
						</DialogTitle>
						<DialogContent
							style={{
								minWidth: '350px'
							}}
						>
							<div
								style={{
									position: 'relative'
								}}
							>
								{this.props.showLoading ? (
									<div
										style={{
											width: '100%',
											height: '100%',
											position: 'absolute',
											boxSizing: 'border-box',
											zIndex: 10,
											background: 'rgba(255, 255, 255, 0.8)',
											display: 'flex',
											flexDirection: 'column',
											alignItems: 'center',
											justifyContent: 'center'
										}}
									>
										<CircularProgress color={Colors.blue[800]} />
									</div>
								) : null}
								{user && user.settings ? (
									<div style={{ display: 'flex', flexDirection: 'column' }}>
										<FormControl margin="normal">
											<TextField
												variant="outlined"
												size="small"
												select
												value={this.props.locale}
												onChange={(event) => this.handleLanguageChange(event)}
												label={<FormattedMessage id="Language" defaultMessage="Language" />}
											>
												<MenuItem value="en">
													<FormattedMessage id="English" defaultMessage="English" />
												</MenuItem>
												<MenuItem value="de">
													<FormattedMessage id="German" defaultMessage="German" />
												</MenuItem>
											</TextField>
										</FormControl>
										<FormControl margin="normal">
											<TextField
												id="theme-selection"
												value={this.state.theme}
												select
												variant="outlined"
												size="small"
												onChange={(event) => this.handleThemeChange(event)}
												inputProps={{
													name: 'theme-selection',
													id: 'theme-selection'
												}}
												label={<FormattedMessage id="Theme" defaultMessage="Theme" />}
											>
												<MenuItem value="Default">
													<FormattedMessage id="Default" defaultMessage="Default" />
												</MenuItem>
												<MenuItem value="Dark">
													<FormattedMessage id="Dark" defaultMessage="Dark" />
												</MenuItem>
											</TextField>
										</FormControl>
									</div>
								) : null}
							</div>
						</DialogContent>
						<DialogActions>
							<Button color="primary" onClick={this.handlePreferencesCancel}>
								<FormattedMessage id="Cancel" defaultMessage="Cancel" />
							</Button>
							<Button color="primary" onClick={this.handlePreferencesSubmit}>
								<FormattedMessage id="OK" defaultMessage="OK" />
							</Button>
						</DialogActions>
					</Dialog>
				) : null}
				{this.props.openHelp ? (
<<<<<<< HEAD
					<Dialog open={this.props.openHelp} onClose={this.handleCloseHelp}>
						<DialogTitle>
							<FormattedMessage id="Product.name" defaultMessage="Streamsheets" />{' '}
							<FormattedMessage id="Version" defaultMessage="Version" /> {VERSION}
						</DialogTitle>
						<DialogContent
							style={{
								width: '470px'
							}}
						>
							{licenseInfo && (
								<Table size="small">
									<TableBody>
=======
				<Dialog
					open={this.props.openHelp}
					onClose={this.handleCloseHelp}
				>
					<DialogTitle>
						<FormattedMessage
							id="Product.name"
							defaultMessage="Streamsheets"
						/>
						{" "}
						<FormattedMessage
							id="Version"
							defaultMessage="Version"
						/>
						{" "}
						{VERSION}
					</DialogTitle>
					<DialogContent
						style={{
							width: '470px'
						}}
					>

						{this.props.meta.licenseInfo && (
							<Table size="small">
								<TableBody>
									<TableRow>
										<TableCell>
											<b>
												<FormattedMessage
													id="License.edition"
													defaultMessage="Edition"
												/>
											</b>
										</TableCell>
										<TableCell>{isPremiumLicense(this.props.meta.licenseInfo) ? getPremium() : this.props.meta.licenseInfo.edition}</TableCell>
									</TableRow>
									<TableRow>
										<TableCell>
											<b>
												<FormattedMessage
													id="BuildNumber"
													defaultMessage="BuildNumber"
												/>
											</b>
										</TableCell>
										<TableCell>{BUILD_NUMBER}</TableCell>
									</TableRow>
									{isPremiumLicense(this.props.meta.licenseInfo) && (
>>>>>>> f9324c70
										<TableRow>
											<TableCell>
												<b>
													<FormattedMessage id="License.edition" defaultMessage="Edition" />
												</b>
											</TableCell>
											<TableCell>
												{isPremiumLicense(licenseInfo) ? getPremium() : licenseInfo.edition}
											</TableCell>
										</TableRow>
<<<<<<< HEAD
										{isPremiumLicense(licenseInfo) && (
											<TableRow>
												<TableCell>
													<b>
														<FormattedMessage
															id="License.validUntil"
															defaultMessage="License valid until"
														/>
													</b>
												</TableCell>
												<TableCell>{getLicenseValidUntil(licenseInfo.daysLeft)}</TableCell>
											</TableRow>
										)}
										{isPremiumLicense(licenseInfo) && (
											<TableRow>
												<TableCell>
													<b>
														<FormattedMessage
															id="License.Info.Streamsheets.max"
															defaultMessage="Maximum number of Streamsheets"
														/>
													</b>
												</TableCell>
												<TableCell>{getLicenseStreamsheetsInfo(licenseInfo)}</TableCell>
											</TableRow>
										)}
									</TableBody>
								</Table>
							)}
							<br />
							<Table size="small">
								<TableHead>
									<TableRow>
										<TableCell>
											<FormattedMessage id="Component" defaultMessage="Component" />
										</TableCell>
										<TableCell>
											<FormattedMessage id="Version" defaultMessage="Version" />
										</TableCell>
										{/* <TableCell>
									<FormattedMessage
										id="BuildNumber"
										defaultMessage="BuildNumber"
									/>
								</TableCell> */}
										<TableCell>
											<FormattedMessage id="Status" defaultMessage="Status" />
										</TableCell>
										{/* <TableCell>
=======
									)}
								</TableBody>
							</Table>
					)}
						<br />
						<Table size="small">
							<TableHead>
								<TableRow>
									<TableCell>
										<FormattedMessage
											id="Component"
											defaultMessage="Component"
										/>
									</TableCell>
									<TableCell>
										<FormattedMessage
											id="Version"
											defaultMessage="Version"
										/>
									</TableCell>
									<TableCell>
										<FormattedMessage
											id="Status"
											defaultMessage="Status"
										/>
									</TableCell>
									{/* <TableCell>
>>>>>>> f9324c70
										<FormattedMessage
											id="Instances"
											defaultMessage="Instances"
										/>
									</TableCell> */}
<<<<<<< HEAD
									</TableRow>
								</TableHead>
								<TableBody>
									{/* TODO: make this table more generic to display any number of services */}
									<TableRow>
										<TableCell>
											<strong>Web UI</strong>
										</TableCell>
										<TableCell>{VERSION}</TableCell>
										{/* <TableCell>{BUILD_NUMBER}</TableCell> */}
										<TableCell>
											<CheckCircleIcon style={{ color: 'green' }} />
										</TableCell>
										{/* <TableCell>webui</TableCell> */}
									</TableRow>
									{services &&
										Object.values(services)
											.sort((a, b) => a.name && a.name.localeCompare(b.name))
											.map((service) => this.renderServiceDetails(service))}
								</TableBody>
							</Table>
							<FormControlLabel
								style={{
									marginTop: '10px'
								}}
								control={
									<Checkbox checked={this.state.experimental} onChange={this.handleExperimental()} />
=======
								</TableRow>
							</TableHead>
							<TableBody>
								{/* TODO: make this table more generic to display any number of services */}
								<TableRow>
									<TableCell><strong>Web UI</strong></TableCell>
									<TableCell>{VERSION}</TableCell>
									<TableCell>
										<CheckCircleIcon style={{color: 'green'}}/>
									</TableCell>
									{/* <TableCell>webui</TableCell> */}
								</TableRow>
								{
									this.props.meta.services &&
									Object.values(this.props.meta.services)
										.sort((a, b) => a.name && a.name.localeCompare(b.name))
										.map((service) => this.renderServiceDetails(service)
									)
>>>>>>> f9324c70
								}
								label={
									<FormattedMessage
										id="Settings.ExperimentalFeatures"
										defaultMessage="Experimental Features"
									/>
								}
							/>
							<FormControlLabel
								style={{
									marginTop: '10px'
								}}
								control={
									<Checkbox
										checked={this.state.debug}
										onChange={() => this.setState({ debug: !this.state.debug })}
									/>
								}
								label={<FormattedMessage id="Settings.Debug" defaultMessage="Debug Mode" />}
							/>
						</DialogContent>
						<DialogActions>
							<Button color="primary" onClick={this.handleCloseHelp}>
								<FormattedMessage id="Close" defaultMessage="Close" />
							</Button>
						</DialogActions>
					</Dialog>
				) : null}
			</div>
		);
	}
}

function mapStateToProps(state) {
	return {
		anchorEl: state.appState.anchorEl,
		openMoreSettingMenu: state.appState.openMoreSettingMenu,
		experimental: state.appState.experimental,
		debug: state.appState.debug,
		openPreferences: state.appState.openPreferences,
		showLoading: state.appState.showLoading,
		openHelp: state.appState.openHelp,
		machine: state.machine,
		monitor: state.monitor,
		meta: state.meta,
		user: state.user,
		adminSecurity: state.adminSecurity,
		locale: state.locales.locale
	};
}

function mapDispatchToProps(dispatch) {
	return bindActionCreators(Actions, dispatch);
}

export default withStyles({}, { withTheme: true })(connect(mapStateToProps, mapDispatchToProps)(SettingsMenu));<|MERGE_RESOLUTION|>--- conflicted
+++ resolved
@@ -47,7 +47,6 @@
 import {Path} from '../../helper/Path';
 import ListItemText from "@material-ui/core/ListItemText";
 import {
-	getLicenseStreamsheetsInfo,
 	getLicenseValidUntil,
 	getPremium,
 	isPremiumLicense
@@ -205,13 +204,10 @@
 		return (
 			<div
 				style={{
-					marginLeft: '20px'
+					marginLeft: '20px',
 				}}
 			>
-				<Tooltip
-					enterDelay={300}
-					title={<FormattedMessage id="Tooltip.SettingsMenu" defaultMessage="User Settings and Info" />}
-				>
+				<Tooltip enterDelay={300} title={<FormattedMessage id="Tooltip.SettingsMenu" defaultMessage="User Settings and Info" />}>
 					<div>
 						<IconButton
 							aria-label="More"
@@ -238,7 +234,7 @@
 							elevation={0}
 							style={{
 								marginTop: '-8px',
-								outline: 'none'
+								outline: 'none',
 							}}
 						>
 							<CardHeader
@@ -252,7 +248,7 @@
 								disabled
 								style={{
 									backgroundColor: this.props.theme.overrides.MuiAppBar.colorPrimary.backgroundColor,
-									outline: 'none'
+									outline: 'none',
 								}}
 							/>
 						</Card>
@@ -408,37 +404,10 @@
 					</Dialog>
 				) : null}
 				{this.props.openHelp ? (
-<<<<<<< HEAD
-					<Dialog open={this.props.openHelp} onClose={this.handleCloseHelp}>
-						<DialogTitle>
-							<FormattedMessage id="Product.name" defaultMessage="Streamsheets" />{' '}
-							<FormattedMessage id="Version" defaultMessage="Version" /> {VERSION}
-						</DialogTitle>
-						<DialogContent
-							style={{
-								width: '470px'
-							}}
-						>
-							{licenseInfo && (
-								<Table size="small">
-									<TableBody>
-=======
-				<Dialog
-					open={this.props.openHelp}
-					onClose={this.handleCloseHelp}
-				>
+				<Dialog open={this.props.openHelp} onClose={this.handleCloseHelp} >
 					<DialogTitle>
-						<FormattedMessage
-							id="Product.name"
-							defaultMessage="Streamsheets"
-						/>
-						{" "}
-						<FormattedMessage
-							id="Version"
-							defaultMessage="Version"
-						/>
-						{" "}
-						{VERSION}
+						<FormattedMessage id="Product.name" defaultMessage="Streamsheets" />{' '}
+						<FormattedMessage id="Version" defaultMessage="Version"	/> {' '} {VERSION}
 					</DialogTitle>
 					<DialogContent
 						style={{
@@ -446,7 +415,7 @@
 						}}
 					>
 
-						{this.props.meta.licenseInfo && (
+						{licenseInfo && (
 							<Table size="small">
 								<TableBody>
 									<TableRow>
@@ -458,7 +427,9 @@
 												/>
 											</b>
 										</TableCell>
-										<TableCell>{isPremiumLicense(this.props.meta.licenseInfo) ? getPremium() : this.props.meta.licenseInfo.edition}</TableCell>
+										<TableCell>
+											{isPremiumLicense(licenseInfo) ? getPremium() : licenseInfo.edition}
+										</TableCell>
 									</TableRow>
 									<TableRow>
 										<TableCell>
@@ -471,69 +442,18 @@
 										</TableCell>
 										<TableCell>{BUILD_NUMBER}</TableCell>
 									</TableRow>
-									{isPremiumLicense(this.props.meta.licenseInfo) && (
->>>>>>> f9324c70
+									{isPremiumLicense(licenseInfo) && (
 										<TableRow>
 											<TableCell>
 												<b>
-													<FormattedMessage id="License.edition" defaultMessage="Edition" />
+													<FormattedMessage
+														id="License.validUntil"
+														defaultMessage="License valid until"
+													/>
 												</b>
 											</TableCell>
-											<TableCell>
-												{isPremiumLicense(licenseInfo) ? getPremium() : licenseInfo.edition}
-											</TableCell>
+											<TableCell>{getLicenseValidUntil(licenseInfo.daysLeft)}</TableCell>
 										</TableRow>
-<<<<<<< HEAD
-										{isPremiumLicense(licenseInfo) && (
-											<TableRow>
-												<TableCell>
-													<b>
-														<FormattedMessage
-															id="License.validUntil"
-															defaultMessage="License valid until"
-														/>
-													</b>
-												</TableCell>
-												<TableCell>{getLicenseValidUntil(licenseInfo.daysLeft)}</TableCell>
-											</TableRow>
-										)}
-										{isPremiumLicense(licenseInfo) && (
-											<TableRow>
-												<TableCell>
-													<b>
-														<FormattedMessage
-															id="License.Info.Streamsheets.max"
-															defaultMessage="Maximum number of Streamsheets"
-														/>
-													</b>
-												</TableCell>
-												<TableCell>{getLicenseStreamsheetsInfo(licenseInfo)}</TableCell>
-											</TableRow>
-										)}
-									</TableBody>
-								</Table>
-							)}
-							<br />
-							<Table size="small">
-								<TableHead>
-									<TableRow>
-										<TableCell>
-											<FormattedMessage id="Component" defaultMessage="Component" />
-										</TableCell>
-										<TableCell>
-											<FormattedMessage id="Version" defaultMessage="Version" />
-										</TableCell>
-										{/* <TableCell>
-									<FormattedMessage
-										id="BuildNumber"
-										defaultMessage="BuildNumber"
-									/>
-								</TableCell> */}
-										<TableCell>
-											<FormattedMessage id="Status" defaultMessage="Status" />
-										</TableCell>
-										{/* <TableCell>
-=======
 									)}
 								</TableBody>
 							</Table>
@@ -543,59 +463,20 @@
 							<TableHead>
 								<TableRow>
 									<TableCell>
-										<FormattedMessage
-											id="Component"
-											defaultMessage="Component"
-										/>
+										<FormattedMessage id="Component" defaultMessage="Component" />
 									</TableCell>
 									<TableCell>
-										<FormattedMessage
-											id="Version"
-											defaultMessage="Version"
-										/>
+										<FormattedMessage id="Version" defaultMessage="Version" />
 									</TableCell>
 									<TableCell>
-										<FormattedMessage
-											id="Status"
-											defaultMessage="Status"
-										/>
+										<FormattedMessage id="Status" defaultMessage="Status" />
 									</TableCell>
 									{/* <TableCell>
->>>>>>> f9324c70
 										<FormattedMessage
 											id="Instances"
 											defaultMessage="Instances"
 										/>
 									</TableCell> */}
-<<<<<<< HEAD
-									</TableRow>
-								</TableHead>
-								<TableBody>
-									{/* TODO: make this table more generic to display any number of services */}
-									<TableRow>
-										<TableCell>
-											<strong>Web UI</strong>
-										</TableCell>
-										<TableCell>{VERSION}</TableCell>
-										{/* <TableCell>{BUILD_NUMBER}</TableCell> */}
-										<TableCell>
-											<CheckCircleIcon style={{ color: 'green' }} />
-										</TableCell>
-										{/* <TableCell>webui</TableCell> */}
-									</TableRow>
-									{services &&
-										Object.values(services)
-											.sort((a, b) => a.name && a.name.localeCompare(b.name))
-											.map((service) => this.renderServiceDetails(service))}
-								</TableBody>
-							</Table>
-							<FormControlLabel
-								style={{
-									marginTop: '10px'
-								}}
-								control={
-									<Checkbox checked={this.state.experimental} onChange={this.handleExperimental()} />
-=======
 								</TableRow>
 							</TableHead>
 							<TableBody>
@@ -603,45 +484,61 @@
 								<TableRow>
 									<TableCell><strong>Web UI</strong></TableCell>
 									<TableCell>{VERSION}</TableCell>
+									{/* <TableCell>{BUILD_NUMBER}</TableCell> */}
 									<TableCell>
 										<CheckCircleIcon style={{color: 'green'}}/>
 									</TableCell>
 									{/* <TableCell>webui</TableCell> */}
 								</TableRow>
 								{
-									this.props.meta.services &&
-									Object.values(this.props.meta.services)
+									services &&
+									Object.values(services)
 										.sort((a, b) => a.name && a.name.localeCompare(b.name))
 										.map((service) => this.renderServiceDetails(service)
 									)
->>>>>>> f9324c70
 								}
-								label={
-									<FormattedMessage
-										id="Settings.ExperimentalFeatures"
-										defaultMessage="Experimental Features"
-									/>
-								}
+							</TableBody>
+						</Table>
+						<FormControlLabel
+							style={{
+								marginTop:'10px',
+							}}
+							control={
+								<Checkbox
+									checked={this.state.experimental}
+									onChange={this.handleExperimental()}
+								/>
+							}
+							label={<FormattedMessage
+								id="Settings.ExperimentalFeatures"
+								defaultMessage="Experimental Features"
+							/>}
+						/>
+						<FormControlLabel
+							style={{
+								marginTop:'10px',
+							}}
+							control={
+								<Checkbox
+									checked={this.state.debug}
+									onChange={() => this.setState({debug: !this.state.debug})}
+								/>
+							}
+							label={<FormattedMessage id="Settings.Debug" defaultMessage="Debug Mode" />}
+						/>
+					</DialogContent>
+					<DialogActions>
+						<Button
+							color="primary"
+							onClick={this.handleCloseHelp}
+						>
+							<FormattedMessage
+								id="Close"
+								defaultMessage="Close"
 							/>
-							<FormControlLabel
-								style={{
-									marginTop: '10px'
-								}}
-								control={
-									<Checkbox
-										checked={this.state.debug}
-										onChange={() => this.setState({ debug: !this.state.debug })}
-									/>
-								}
-								label={<FormattedMessage id="Settings.Debug" defaultMessage="Debug Mode" />}
-							/>
-						</DialogContent>
-						<DialogActions>
-							<Button color="primary" onClick={this.handleCloseHelp}>
-								<FormattedMessage id="Close" defaultMessage="Close" />
-							</Button>
-						</DialogActions>
-					</Dialog>
+						</Button>
+					</DialogActions>
+				</Dialog>
 				) : null}
 			</div>
 		);
