/********************************************************************************
 * Copyright (c) 2020 Cedalo AG
 *
 * This program and the accompanying materials are made available under the
 * terms of the Eclipse Public License 2.0 which is available at
 * http://www.eclipse.org/legal/epl-2.0.
 *
 * SPDX-License-Identifier: EPL-2.0
 *
 ********************************************************************************/
const { proc } = require('@cedalo/commons');
const { LoggerFactory } = require('@cedalo/logger');
const StreamsService = require('./src/StreamsService');
const metadata = require('./meta.json');
const packageJSON = require('./package.json');
<<<<<<< HEAD
=======
const { LoggerFactory } = require('@cedalo/logger');
const process = require('process');
>>>>>>> e2bfff00

const logger = LoggerFactory.createLogger(
	'Stream Service',
	process.env.STREAMSHEETS_STREAMS_SERVICE_LOG_LEVEL
);
metadata.version = packageJSON.version;

process.on('unhandledRejection', (error) => {
	// Won't execute
	logger.error('unhandledRejection');
	logger.error(error);
});

process.on('uncaughtException', (err) => {
	logger.error('uncaughtException');
	logger.error(err);
});
// change process title:
proc.setProcessTitle(`StreamService_${metadata.version}`);


const service = new StreamsService(metadata);
const start = async () => {
	await service.start();
	logger.info('Streams service started');
};

process.on('SIGTERM', () => {
	logger.warn('SIGTERM signal received.');
	service.stop().then(() => {
		logger.warn('Service stopped. Exiting ...');
		process.exit(0);
	});
});

start();<|MERGE_RESOLUTION|>--- conflicted
+++ resolved
@@ -13,11 +13,8 @@
 const StreamsService = require('./src/StreamsService');
 const metadata = require('./meta.json');
 const packageJSON = require('./package.json');
-<<<<<<< HEAD
-=======
 const { LoggerFactory } = require('@cedalo/logger');
 const process = require('process');
->>>>>>> e2bfff00
 
 const logger = LoggerFactory.createLogger(
 	'Stream Service',
