/********************************************************************************
 * Copyright (c) 2020 Cedalo AG
 *
 * This program and the accompanying materials are made available under the
 * terms of the Eclipse Public License 2.0 which is available at
 * http://www.eclipse.org/legal/epl-2.0.
 *
 * SPDX-License-Identifier: EPL-2.0
 *
 ********************************************************************************/
/* eslint-disable no-bitwise */
/* global document window */

import {
	default as JSG,
	CellRange,
	WorksheetAttributes,
	SheetReference,
	Selection,
	Point,
	MathUtils,
	GraphUtils,
	Numbers,
	TextFormatAttributes,
	SheetPlotNode,
	ChartRect,
	FormatAttributes
} from '@cedalo/jsg-core';

import { FuncTerm } from '@cedalo/parser';

import { NumberFormatter } from '@cedalo/number-format';

import CellEditor from './CellEditor';
import NodeView from './NodeView';
import { createView } from '@cedalo/jsg-extensions/ui';
import ContentPaneView from './ContentPaneView';
import ContentNodeView from './ContentNodeView';

const defaultCellErrorValue = '#####';

const drawMarker = (graphics, color, pts) => {
	graphics.setFillColor(color);
	graphics.fillPolyline(pts, true);
	graphics.setFillColor('#000000');
};


/**
 * This view is for a {{#crossLink "CellsNode"}}{{/crossLink}} model. Although it
 * can be instantiated directly the recommended way to create thi s view is by calling
 * {{#crossLink "NodeController/createView:method"}}{{/crossLink}} method.
 *
 * @class CellsView
 * @extends NodeView
 * @param {CellsNode} item The corresponding CellsNode model.
 * @constructor
 */
export default class CellsView extends NodeView {
	drawBorder(graphics, format, rect) {
		this._wsView = this.getWorksheetView();
		this._wsItem = this.getWorksheetNode();
		this._columns = this.getColumns();
		this._rows = this.getRows();
		if (!this._wsView || !this._wsItem) {
			return;
		}

		const graph = this._wsItem.getGraph();
		const viewRect = this._wsView.getViewPort().getVisibleViewRect();

		this._greyIfRows = this._wsItem
			.getWorksheetAttributes()
			.getGreyIfRows()
			.getValue();
		this._wsItem._showFormulas = this._wsItem.isShowFormulas();
		this._editMode =
			graph.getMachineContainer() &&
			graph
				.getMachineContainer()
				.getMachineState()
				.getValue() === 1;

		if (this._wsItem.isGridVisible()) {
			this.drawGrid(graphics, rect, viewRect);
		}
		graphics.setTransparency(100);

		this.drawData(graphics, rect, viewRect);

		const id = graph.getTopStreamSheetContainerId();

		if (id !== undefined && id !== this._wsItem.getId()) {
			this.drawSelections(graphics, rect);
		}
		this.drawCellEditRanges(graphics, rect);
		if (id !== undefined && id !== this._wsItem.getId()) {
			this.drawCopyMarker(graphics, rect);
		}
	}

	drawData(graphics, rect, viewRect) {
		const dataProvider = this._wsItem.getDataProvider();

		// get visible matrix
		const visibleColumnsInfo = this.getVisibleColumnSections(rect, viewRect);
		const visibleRowsInfo = this.getVisibleRowsSections(rect, viewRect, visibleColumnsInfo);

		if (visibleColumnsInfo.length === 0 || visibleRowsInfo.length === 0) {
			return;
		}

		this.setFont(graphics);
		graphics.setFillColor(JSG.theme.text);
		graphics.setTextBaseline('bottom');

		// draw cell content
		visibleRowsInfo.forEach((rowInfo) => {
			visibleColumnsInfo.forEach((columnInfo) => {
				const data = dataProvider.getRC(columnInfo.index, rowInfo.index);
				const cellProperties = this.getCellProperties(data, columnInfo, rowInfo);
				const styleProperties = this.getStyleProperties(data, columnInfo, rowInfo, cellProperties);
				this.drawCellFill(graphics, data,  columnInfo, rowInfo, visibleColumnsInfo, visibleRowsInfo, styleProperties, cellProperties);
			});
			if (rowInfo.leftCellInfo) {
				const data = dataProvider.getRC(rowInfo.leftCellInfo.index, rowInfo.index);
				if (data !== undefined && data.getExpression() !== undefined) {
					this.drawValue(graphics, dataProvider, data, rowInfo.leftCellInfo, rowInfo, visibleColumnsInfo);
				}
			}
			visibleColumnsInfo.forEach((columnInfo) => {
				const data = dataProvider.getRC(columnInfo.index, rowInfo.index);
				if (data !== undefined && data.getExpression() !== undefined) {
					const cellProperties = this.getCellProperties(data, columnInfo, rowInfo);
					const styleProperties = this.getStyleProperties(data, columnInfo, rowInfo, cellProperties);
					this.drawValue(graphics, dataProvider, data, columnInfo, rowInfo, visibleColumnsInfo, styleProperties, cellProperties);
					this.drawSpecialFunction(graphics, data, columnInfo, rowInfo, visibleColumnsInfo, visibleRowsInfo);
					this.drawInfoMarkers(graphics, data, columnInfo, rowInfo);
				}
			});
			if (rowInfo.rightCellInfo) {
				const data = dataProvider.getRC(rowInfo.rightCellInfo.index, rowInfo.index);
				if (data !== undefined && data.getExpression() !== undefined) {
					this.drawValue(graphics, dataProvider, data, rowInfo.rightCellInfo, rowInfo, visibleColumnsInfo);
				}
			}
		});

		let last;

		const borders = {
			grid: []
		};

		const sheetHeight = Math.min(this._rows.getSectionPos(this._wsItem.getRowCount()), viewRect.y + viewRect.height);
		// draw grid
		if (this._wsItem.isGridVisible()) {
			visibleColumnsInfo.forEach((columnInfo) => {
				last = viewRect.y;

				columnInfo.gridSkipBorders.forEach((info, index) => {
					if (last !== info.y && info.y > last) {
						borders.grid.push({
							x1: columnInfo.x,
							y1: last,
							x2: columnInfo.x,
							y2: info.y
						});
					}
					last = info.y + info.height;
				});

				borders.grid.push({
					x1: columnInfo.x,
					y1: last,
					x2: columnInfo.x,
					y2: sheetHeight
				});
			});
		}

		graphics.beginPath();
		graphics.setLineColor(JSG.theme.grid);
		borders.grid.forEach((line) => {
			graphics.moveTo(line.x1, line.y1);
			graphics.lineTo(line.x2, line.y2);
		});
		graphics.stroke();

		graphics.setLineCap('square');

		// draw borders
		visibleColumnsInfo.forEach((columnInfo) => {
			Object.entries(columnInfo.leftBorders).forEach(([color, value]) => {
				graphics.setLineColor(color);
				Object.entries(value).forEach(([y, border]) => {
					if (columnInfo.skipBorders[y] === undefined) {
						graphics.beginPath();
						graphics.setLineWidth(
							border.borderWidth === 1 || border.borderWidth === undefined
								? 1
								: graphics.getCoordinateSystem().deviceToLogX(border.borderWidth)
						);
						graphics.setLineStyle(border.style === undefined ? 1 : border.style);
						graphics.applyLineDash();
						graphics.moveTo(columnInfo.x, Number(y));
						graphics.lineTo(columnInfo.x, Number(y) + border.height);
						graphics.stroke();
						graphics.clearLineDash();
					}
				});
			});
		});

		visibleRowsInfo.forEach((rowInfo) => {
			Object.entries(rowInfo.topBorders).forEach(([color, value]) => {
				graphics.setLineColor(color);
				Object.entries(value).forEach(([x, border]) => {
					graphics.beginPath();
					graphics.setLineWidth(
						border.borderWidth === 1 || border.borderWidth === undefined
							? 1
							: graphics.getCoordinateSystem().deviceToLogX(border.borderWidth)
					);
					graphics.setLineStyle(border.style === undefined ? 1 : border.style);
					graphics.applyLineDash();
					graphics.moveTo(Number(x), rowInfo.y);
					graphics.lineTo(Number(x) + border.width, rowInfo.y);
					graphics.stroke();
					graphics.clearLineDash();
				});
			});
		});
		graphics.setLineCap('butt');
	}

	getFormattedValueFromFunction(graphics, data, result, availableWidth) {
		const term = data.getExpression().getTerm();

		if (data.displayFunctionName && term && (term instanceof FuncTerm)) {
			const funcId = term.getFuncId();
			switch (funcId) {
				case 'SELECT':
					result.clip = true;
					result.forcedAlignment = 0;
					result.clipSpace = 600;

					if (typeof result.value === 'string') {
						let width = graphics
							.getCoordinateSystem()
							.deviceToLogX(graphics.measureText(result.value).width, true);
						const eWidth = graphics
							.getCoordinateSystem()
							.deviceToLogX(graphics.measureText('...').width, true);
						if (width + 150 > availableWidth - result.clipSpace && result.formattedValue.length) {
							while (width + eWidth + 150 > availableWidth - result.clipSpace && result.formattedValue.length) {
								result.formattedValue = result.formattedValue.slice(0, result.formattedValue.length - 1)
								width = graphics
									.getCoordinateSystem()
									.deviceToLogX(graphics.measureText(result.formattedValue).width, true);
							}
							result.formattedValue += '...';
						}
					}
					break;
				case 'BAR':
				case 'CELLCHART':
					result.value = '';
					result.formattedValue = '';
					break;
				case 'READ':
				case 'WRITE':
					result.clip = true;
					result.fillColor = '#AAAAAA';
					result.color = '#FFFFFF';
					result.bold = true;
					result.rounded = term.getFuncId() === 'READ' ? 'left' : 'right';
					if (term.params && term.params.length > 2) {
						const value = term.params[2].value;
						// default for READ is "json" => better pass type with cell in future version!
						const type = !value && funcId === 'READ' ? 'json' : `${value}`.toLowerCase();
						switch (type) {
						case 'string':
							result.fillColor = '#009408';
							break;
						case 'number':
							result.fillColor = '#497B8D';
							break;
						case 'bool':
						case 'boolean':
							result.fillColor = '#B1C639';
							break;
						case 'dictionary':
						case 'json':
						case 'jsonroot':
							result.fillColor = '#E17000';
							break;
						case 'array':
							result.fillColor = '#2D5B89';
							break;
						default:
							break;
						}
					}
					break;
				default:
					result.clip = true;
					result.value = String(data.getValue());
					result.rounded = 'full';
					if (result.value === 'true' || result.value[0] !== '#') {
						result.fillColor = '#1976d2';
						result.value = term.getFuncId();
						result.formattedValue = term.getFuncId();
					} else {
						result.fillColor = '#FF0000';
					}
					result.color = '#FFFFFF';
					result.bold = true;
			}
			// shouldn't we return true here?
			// return true;
		}
		return false;
	}

	replaceLocalField(graphics, data, result) {
		if (!(typeof result.value === 'string')) {
			return;
		}

		if (result.value === '#[LocalDate]') {
			result.value = MathUtils.nowAsSerial(); // JSDateToExcelDate(new Date());
		}
	}

	getFormattedValue(graphics, data, textproperties, styleProperties, availableWidth) {
		const result = {
			value: data.getValue(),
			formattedValue: data.getValue(),
			type: 'general',
			clip: false
		};

		if (this._wsItem._showFormulas) {
			const expr = data.getExpression();
			if (expr.hasFormula()) {
				expr.evaluate(this._wsItem);
				result.value = expr.toLocaleString(JSG.getParserLocaleSettings(), {
					item: this._wsItem,
					useName: true
				});
			} else if (result.value === undefined) {
				result.value = '#NV';
			}
			result.formattedValue = result.value;
			if (result.value[0] === '#') {
				result.alignment = 1;
			}
			return result;
		}

		this.replaceLocalField(graphics, data, result);

		if (this.getFormattedValueFromFunction(graphics, data, result, availableWidth)) {
			return result;
		}

		if (textproperties.fontcolor) {
			result.color = textproperties.fontcolor;
		}
		if (styleProperties && styleProperties.fillstyle === 1 && styleProperties.fillcolor) {
			result.fillColor = styleProperties.fillcolor;
		}

		if (typeof result.value === 'boolean') {
			result.formattedValue = result.value.toString().toUpperCase();
			availableWidth = Math.max(availableWidth - 200, 0);
			const width = graphics
				.getCoordinateSystem()
				.deviceToLogX(graphics.measureText(result.formattedValue).width, true);
			if (width > availableWidth) {
				result.formattedValue = new Array(Math.floor(availableWidth / 150) + 1).join('#');
			}
			result.clip = true;
			result.alignment = 1;
			return result;
		}

		if (!Numbers.isNumber(result.value) || result.value === undefined) {
			if (typeof result.value === 'string' && result.value[0] === '#') {
				result.alignment = 1;
			}
			return result;
		}

		const numberFormat = textproperties && textproperties.numberformat ? textproperties.numberformat : 'General';
		const localCulture = textproperties && textproperties.localculture ? textproperties.localculture : 'general';
		const type = localCulture.split(';');

		try {
			const newResult = NumberFormatter.formatNumber(numberFormat, result.value, type[0]);
			result.formattedValue = newResult.formattedValue;
			result.value = newResult.value;
			if (newResult.color !== null) {
				result.color = newResult.color;
			}
		} catch (e) {
			result.formattedValue = defaultCellErrorValue;
		}
		[result.type] = type;
		if (result.formattedValue === '' && (result.type === 'date' || result.type === 'time')) {
			result.formattedValue = `#INVALID_${result.type.toUpperCase()}`;
			result.value = result.formattedValue;
		}

		availableWidth = Math.max(availableWidth - 200, 0);
		let width = graphics
			.getCoordinateSystem()
			.deviceToLogX(graphics.measureText(result.formattedValue).width, true);
		if (width > availableWidth) {
			if (result.type === 'general' && !Number.isInteger(result.value)) {
				const decPart = String(result.value).split('.')[1];
				let decimals = decPart ? decPart.length - 1 : 0;

				while (decimals > 0 && width > availableWidth) {
					const newResult = NumberFormatter.formatNumber('General', MathUtils.roundTo(result.value, decimals), 'general');
					result.formattedValue = newResult.formattedValue;
					result.value = newResult.value;
					if (newResult.color !== null) {
						result.color = newResult.color;
					}

					width = graphics
						.getCoordinateSystem()
						.deviceToLogX(graphics.measureText(result.formattedValue).width, true);
					decimals -= 1;
				}
			}
			if (width > availableWidth) {
				result.formattedValue = new Array(Math.floor(availableWidth / 150) + 1).join('#');
			}
			result.clip = true;
		}

		if (Numbers.isNumber(result.value)) {
			result.alignment = 2;
		}

		return result;
	}

	applyFormatFromKey(dataProvider, data, columnInfo, rowInfo, formattedValue, cellProperties) {
		if (cellProperties && cellProperties.key) {
			const dataNext = dataProvider.getRC(columnInfo.index + 1, rowInfo.index);
			if (dataNext === undefined) {
				return;
			}
			const columnInfoTmp = {
				index: columnInfo.index + 1
			}
			let cellPropertiesTmp = this.getCellProperties(dataNext, columnInfoTmp, rowInfo);
			if (!cellPropertiesTmp || !cellPropertiesTmp.key) {
				return;
			}

			formattedValue.level = cellProperties.level || 0;
			formattedValue.alignment = 0;
			formattedValue.clip = true;
			formattedValue.color = '#FFFFFF';
			formattedValue.frame = true;

			const rowInfoTmp = {
				index: rowInfo.index + 1
			}
			let subLevel = 0;
			let dataSub = dataProvider.getRC(columnInfo.index, rowInfo.index + 1);
			if (dataSub) {
				cellPropertiesTmp = this.getCellProperties(dataSub, columnInfo, rowInfoTmp);
				subLevel = cellPropertiesTmp && cellPropertiesTmp.level ? cellPropertiesTmp.level : 0;
			}

			if (formattedValue.level < subLevel) {
				formattedValue.fillColor = '#2D5B89';

				for (let i = 1; i < 10; i += 1) {
					dataSub = dataProvider.getRC(columnInfo.index, rowInfo.index + i);
					if (dataSub !== undefined) {
						rowInfoTmp.index = rowInfo.index + i;
						cellPropertiesTmp = this.getCellProperties(dataSub, columnInfo, rowInfoTmp);
						const subLevelLoop = cellPropertiesTmp && cellPropertiesTmp.level ? cellPropertiesTmp.level : 0;
						const val = dataSub.getValue();
						if (subLevelLoop !== subLevel) {
							break;
						}
						if (Number(val) !== i - 1) {
							formattedValue.fillColor = '#E17000';
						}
					} else {
						break;
						// formattedValue.fillColor = '#E17000';
					}
				}
			} else {
				const value = dataNext.getValue();
				if (value === '{ JSON Object }') {
					formattedValue.fillColor = '#E17000';
				} else {
					const type = typeof value;
					// draw fill based on cell value type
					switch (type) {
					case 'string':
						formattedValue.fillColor = '#009408';
						break;
					case 'number':
						formattedValue.fillColor = '#497B8D';
						break;
					case 'boolean':
						formattedValue.fillColor = '#B1C639';
						break;
					default:
						formattedValue.fillColor = '#009408';
						break;
					}
				}
			}
		}
	}

	resetFont(graphics) {
		graphics.setFontName('Verdana');
		graphics.setFontSize(9);
		graphics.setFontStyle(TextFormatAttributes.FontStyle.NORMAL);
		graphics.setFont();
	}

	getStyleProperties(cell, column, row, cellProperties) {
		let styleproperties;

		if (JSG.webComponent === true) {
			styleproperties = {};
			if (column.section.styleproperties) {
				styleproperties = Object.assign(styleproperties, column.section.styleproperties);
			}
			if (row.section.styleproperties) {
				styleproperties = Object.assign(styleproperties, row.section.styleproperties);
			}
			if (cell && cell.styleproperties) {
				styleproperties = Object.assign(styleproperties, cell.styleproperties);
			}
		} else {
			styleproperties = this._wsItem.getFormatPropertiesAtRC(cell, column.index, row.index);
			styleproperties.leftborderstyle = cellProperties.leftborderstyle;
			if (styleproperties.leftborderstyle) {
				styleproperties.leftbordercolor = cellProperties.leftbordercolor;
				styleproperties.leftborderwidth = cellProperties.leftborderwidth;
			}
			styleproperties.topborderstyle = cellProperties.topborderstyle;
			if (styleproperties.topborderstyle) {
				styleproperties.topbordercolor = cellProperties.topbordercolor;
				styleproperties.topborderwidth = cellProperties.topborderwidth;
			}
			styleproperties.rightborderstyle = cellProperties.rightborderstyle;
			if (styleproperties.rightborderstyle) {
				styleproperties.rightbordercolor = cellProperties.rightbordercolor;
				styleproperties.rightborderwidth = cellProperties.rightborderwidth;
			}
			styleproperties.bottomborderstyle = cellProperties.bottomborderstyle;
			if (styleproperties.bottomborderstyle) {
				styleproperties.bottombordercolor = cellProperties.bottombordercolor;
				styleproperties.bottomborderwidth = cellProperties.bottomborderwidth;
			}
		}

		return styleproperties;
	}

	getTextProperties(cell, column, row) {
		let textproperties;

		if (JSG.webComponent === true) {
			textproperties = {};
			if (column.section.textproperties) {
				textproperties = Object.assign(textproperties, column.section.textproperties);
			}
			if (row.section.textproperties) {
				textproperties = Object.assign(textproperties, row.section.textproperties);
			}
			if (cell && cell.textproperties) {
				textproperties = Object.assign(textproperties, cell.textproperties);
			}
		} else {
			textproperties = this._wsItem.getTextFormatPropertiesAtRC(cell, column.index, row.index);
		}
		return textproperties;
	}

	getCellProperties(cell, column, row) {
		let attributes;

		if (JSG.webComponent === true) {
			attributes = {};
			if (column.section.attributes) {
				attributes = Object.assign(attributes, column.section.attributes);
			}
			if (row.section.attributes) {
				attributes = Object.assign(attributes, row.section.attributes);
			}
			if (cell && cell.attributes) {
				attributes = Object.assign(attributes, cell.attributes);
			}
		} else {
			attributes = this._wsItem.getCellPropertiesAtRC(cell, column.index, row.index);
		}
		return attributes;
	}

	drawCellFill(graphics, data, columnInfo, rowInfo, visibleColumnsInfo, visibleRowsInfo, styleproperties, cellProperties) {
		if (
			styleproperties === undefined ||
			styleproperties.fillcolor === undefined ||
			Number(styleproperties.fillstyle) !== 1
		) {
			if (cellProperties && cellProperties.key) {
				graphics.setFillColor(JSG.theme.filllight);
				graphics.fillRoundedRectangle(
					columnInfo.x + 50,
					rowInfo.y + 50,
					columnInfo.width - 100,
					rowInfo.height - 100,
					0, 100, 0, 100
				);
			}
		} else {
			if (rowInfo.grey) {
				graphics.setTransparency(60);
			}
			const pix = graphics.getCoordinateSystem().deviceToLogX(1);
			this.rect(graphics, columnInfo.x, rowInfo.y, columnInfo.width + pix, rowInfo.height + pix, styleproperties.fillcolor);
			if (rowInfo.grey) {
				graphics.setTransparency(100);
			}
			columnInfo.gridSkipBorders.push({
				y: rowInfo.y,
				height: rowInfo.height
			});

			if (visibleColumnsInfo.length > columnInfo.myIndex + 1) {
				const borders = visibleColumnsInfo[columnInfo.myIndex + 1].gridSkipBorders;
				if (borders) {
					borders.push({
						y: rowInfo.y,
						height: rowInfo.height
					});
				}
			}
		}

		if (styleproperties !== undefined) {
			if (styleproperties.leftborderstyle) {
				const color = styleproperties.leftbordercolor || '#000000';
				if (columnInfo.leftBorders[color] === undefined) {
					columnInfo.leftBorders[color] = {};
				}
				columnInfo.leftBorders[color][rowInfo.y] = {
					height: rowInfo.height,
					style: styleproperties.leftborderstyle,
					borderWidth: styleproperties.leftborderwidth
				};
			}
			if (styleproperties.topborderstyle) {
				const color = styleproperties.topbordercolor || '#000000';
				if (rowInfo.topBorders[color] === undefined) {
					rowInfo.topBorders[color] = {};
				}
				rowInfo.topBorders[color][columnInfo.x] = {
					width: columnInfo.width,
					style: styleproperties.topborderstyle,
					borderWidth: styleproperties.topborderwidth
				};
			}
			if (styleproperties.rightborderstyle && visibleColumnsInfo.length > columnInfo.myIndex + 1) {
				const borders = visibleColumnsInfo[columnInfo.myIndex + 1].leftBorders;
				if (borders) {
					const color = styleproperties.rightbordercolor || '#000000';
					if (borders[color] === undefined) {
						borders[color] = {};
					}
					borders[color][rowInfo.y] = {
						height: rowInfo.height,
						style: styleproperties.rightborderstyle,
						borderWidth: styleproperties.rightborderwidth
					};
				}
			}
			if (styleproperties.bottomborderstyle && visibleRowsInfo.length > rowInfo.myIndex + 1) {
				const borders = visibleRowsInfo[rowInfo.myIndex + 1].topBorders;
				if (borders) {
					const color = styleproperties.bottombordercolor || '#000000';
					if (borders[color] === undefined) {
						borders[color] = {};
					}
					borders[color][columnInfo.x] = {
						width: columnInfo.width,
						style: styleproperties.bottomborderstyle,
						borderWidth: styleproperties.bottomborderwidth
					};
				}
			}
		}
	}

	drawSpecialFunction(graphics, data, columnInfo, rowInfo, visibleColumnsInfo, visibleRowsInfo) {
		const termFunc = data.getExpression().getTerm();
		if (termFunc && termFunc instanceof FuncTerm) {
			switch (termFunc.getFuncId()) {
			case 'CELLCHART': {
				if (termFunc.params && termFunc.params.length > 0 && termFunc.params[0].value) {
					const node = new SheetPlotNode();
					node._parent = this.getItem();
					const yValues = node.getParamInfo(termFunc, 0);
					if (yValues) {
						const view = createView(node);
						node.evaluate();
						const range = yValues.range.copy();
						const selection = new Selection(this.getItem());
						selection.add(range);
						// range.shiftFromSheet();
						const type = (termFunc.params.length > 1 && termFunc.params[1].value) || 'line';
						node.setSize(columnInfo.width, rowInfo.height);
						node.createSeriesFromSelection(undefined, this.getItem(), selection, String(type));
						node.layout();
						if (node.series.length) {
							const serie = node.series[0];
							if (termFunc.params.length > 2 && termFunc.params[2].value) {
								serie.format.lineColor = termFunc.params[2].value;
							}
							if (termFunc.params.length > 3 && termFunc.params[3].value) {
								serie.format.fillColor = termFunc.params[3].value;
							}
							if (termFunc.params.length > 4 && termFunc.params[4].value) {
								serie.marker.style = termFunc.params[4].value;
								serie.marker.size = 2;
							}
							if (termFunc.params.length > 5 && termFunc.params[5].value !== undefined) {
								node.yAxes[0].scale.min = termFunc.params[5].value;
							}
							if (termFunc.params.length > 6 && termFunc.params[6].value && node.yAxes[0].scale) {
								node.yAxes[0].scale.max = termFunc.params[6].value;
							}
							const rect = new ChartRect(columnInfo.x, rowInfo.y, columnInfo.x + columnInfo.width,
								rowInfo.y + rowInfo.height);
							switch (serie.type) {
							case 'pie':
							case 'doughnut':
								view.drawCircular(graphics, node, rect, serie, 0);
								break;
							case 'gauge':
								view.drawGauge(graphics, node, rect, serie, 0);
								break;
							case 'boxplot':
								view.drawBoxPlot(graphics, node, rect, serie, 0);
								break;
							default:
								view.drawCartesian(graphics, node, rect, serie, 0);
								break;
							}
						}
					}
				}
				break;
			}
			case 'SELECT': {
				graphics.setFillColor('#888888');

				const pts = [
					{x: columnInfo.x + columnInfo.width - 400, y: rowInfo.y + rowInfo.height / 2 - 80},
					{x: columnInfo.x + columnInfo.width - 150, y: rowInfo.y + rowInfo.height / 2 - 80},
					{x: columnInfo.x + columnInfo.width - 275, y: rowInfo.y + rowInfo.height / 2 + 80}
				];

				graphics.fillPolyline(pts, true);
				graphics.setFillColor('#000000');
				break;
			}
			case 'BAR': {
				const cellValue = data.getValue();
				if (cellValue === undefined) {
					return;
				}
				const params = String(cellValue).split(';');
				let value = 0;
				let direction = false;
				let fillColor = '#00FF00';
				let lineColor;
				params.forEach((param, index) => {
					switch (index) {
					case 0:
						value = Number(param);
						if (Number.isNaN(value)) {
							value = param.length > 0 && param !== 'false' ? 1 : 0;
						}
						break;
					case 1:
						direction = Number(param);
						break;
					case 2:
						fillColor = param === 'undefined' || param === '' ? '#00FF00' : param;
						break;
					case 3:
						lineColor = param === 'undefined' || param === '' ? undefined : param;
						break;
					default:
						break;
					}
				});
				if (rowInfo.grey) {
					graphics.setTransparency(60);
				}
				if (direction) {
					this.rect(graphics, columnInfo.x, rowInfo.y + rowInfo.height - rowInfo.height * value, columnInfo.width + 20, rowInfo.height * value,
						fillColor);
				} else {
					this.rect(graphics, columnInfo.x, rowInfo.y, columnInfo.width * value + 20, rowInfo.height + 20,
						fillColor);
				}
				if (rowInfo.grey) {
					graphics.setTransparency(100);
				}
				columnInfo.gridSkipBorders.push({
					y: rowInfo.y,
					height: rowInfo.height
				});

				if (visibleColumnsInfo.length > columnInfo.myIndex + 1) {
					const borders = visibleColumnsInfo[columnInfo.myIndex + 1].gridSkipBorders;
					if (borders) {
						borders.push({
							y: rowInfo.y,
							height: rowInfo.height
						});
					}
				}

				if (lineColor !== undefined) {
					const color = lineColor;
					if (columnInfo.leftBorders[color] === undefined) {
						columnInfo.leftBorders[color] = {};
					}
					columnInfo.leftBorders[color][rowInfo.y] = {
						height: rowInfo.height,
						style: 1,
						borderWidth: 1
					};
					if (rowInfo.topBorders[color] === undefined) {
						rowInfo.topBorders[color] = {};
					}
					rowInfo.topBorders[color][columnInfo.x] = {
						width: columnInfo.width,
						style: 1,
						borderWidth: 1
					};
					if (visibleColumnsInfo.length > columnInfo.myIndex + 1) {
						const borders = visibleColumnsInfo[columnInfo.myIndex + 1].leftBorders;
						if (borders) {
							if (borders[color] === undefined) {
								borders[color] = {};
							}
							borders[color][rowInfo.y] = {
								height: rowInfo.height,
								style: 1,
								borderWidth: 1
							};
						}
					}
					if (visibleRowsInfo.length > rowInfo.myIndex + 1) {
						const borders = visibleRowsInfo[rowInfo.myIndex + 1].topBorders;
						if (borders) {
							if (borders[color] === undefined) {
								borders[color] = {};
							}
							borders[color][columnInfo.x] = {
								width: columnInfo.width,
								style: 1,
								borderWidth: 1
							};
						}
					}
				}
				break;
			}
			default:
				break;
			}
<<<<<<< HEAD
		}
	}
	drawInfoMarkers(graphics, data, columnInfo, rowInfo) {
		if (data.values) {
			drawMarker(graphics, '#fdbf01', [
				{ x: columnInfo.x + columnInfo.width - 200, y: rowInfo.y },
				{ x: columnInfo.x + columnInfo.width, y: rowInfo.y },
				{ x: columnInfo.x + columnInfo.width, y: rowInfo.y + 200 }
			]);
		}
		// draw error marker
		if (data.errorInfo) {
			const markerColor = data.hasErrorValue ? '#F4BB38': '#FF0000';
			drawMarker(graphics, markerColor, [
				{ x: columnInfo.x, y: rowInfo.y },
				{ x: columnInfo.x + 300, y: rowInfo.y },
				{ x: columnInfo.x, y: rowInfo.y + 300 }
			]);
=======

			const values = data.values;
			if (values) {
				graphics.setFillColor('#fdbf01');

				const pts = [
					{x: columnInfo.x + columnInfo.width - 200, y: rowInfo.y},
					{x: columnInfo.x + columnInfo.width, y: rowInfo.y},
					{x: columnInfo.x + columnInfo.width, y: rowInfo.y + 200}
				];

				graphics.fillPolyline(pts, true);
				graphics.setFillColor('#000000');
			}
			// draw error
			if (data.error) {
				graphics.setFillColor('#FF0000');
				const pts = [
					{x: columnInfo.x, y: rowInfo.y},
					{x: columnInfo.x + 200, y: rowInfo.y},
					{x: columnInfo.x, y: rowInfo.y + 200}
				];
				graphics.fillPolyline(pts, true);
				graphics.setFillColor('#000000');
			}
>>>>>>> 6f615ce1
		}
	}

	drawValue(graphics, dataProvider, data, columnInfo, rowInfo, visibleColumnsInfo, styleProperties, cellProperties) {
		const textproperties = this.getTextProperties(data, columnInfo, rowInfo);
		let font = false;
		if (textproperties) {
			if (textproperties.fontname) {
				graphics.setFontName(textproperties.fontname);
				font = true;
			}
			if (textproperties.fontsize) {
				graphics.setFontSize(textproperties.fontsize);
				font = true;
			}
			if (textproperties.fontstyle) {
				graphics.setFontStyle(textproperties.fontstyle);
				font = true;
			}
			if (font) {
				graphics.setFont();
			}
		}

		const formattedValue = this.getFormattedValue(graphics, data, textproperties, styleProperties, columnInfo.width);
		if (formattedValue.value === undefined || formattedValue.value === null) {
			if (font) {
				this.resetFont(graphics);
			}
			return;
		}
		if (formattedValue.formattedValue.length > 500) {
			formattedValue.formattedValue = `${formattedValue.formattedValue.slice(0, 500)   }...`;
		}

		if (columnInfo.index === 1) {
			const state =
				formattedValue.value === 0 ||
				formattedValue.value === '' ||
				formattedValue.value === false ||
				formattedValue.value === 'false';
			if (this._wsItem._showFormulas === false && columnInfo.width < 1100) {
				graphics.setTransparency(JSG.theme.ifTransparency);
				this.rect(
					graphics,
					columnInfo.x,
					rowInfo.y,
					columnInfo.width,
					rowInfo.height,
					state ? '#FF0011' : '#00B050'
				);
				graphics.setTransparency(100);
				if (font) {
					this.resetFont(graphics);
				}
				return;
			}
		}

		if (cellProperties !== undefined) {
			this.applyFormatFromKey(dataProvider, data, columnInfo, rowInfo, formattedValue, cellProperties);
		}

		if (formattedValue.fillColor) {
			if (rowInfo.grey) {
				graphics.setTransparency(60);
			}
			if (formattedValue.frame) {
				graphics.setFillColor(formattedValue.fillColor);
				graphics.fillRoundedRectangle(
					columnInfo.x + formattedValue.level * 150 + 50,
					rowInfo.y + 50,
					columnInfo.width - formattedValue.level * 150 - 100,
					rowInfo.height - 100,
					100, 0, 100, 0
				);
			} else if (formattedValue.rounded) {
				const left = formattedValue.rounded === 'full' || formattedValue.rounded === 'left';
				const right = formattedValue.rounded === 'full' || formattedValue.rounded === 'right';
				graphics.setFillColor(formattedValue.fillColor);
				graphics.fillRoundedRectangle(
					columnInfo.x,
					rowInfo.y,
					columnInfo.width,
					rowInfo.height,
					left ? 125 : 0, right ? 125 : 0, left ? 125 : 0, right ? 125: 0
				);
			} else {
				this.rect(
					graphics,
					columnInfo.x,
					rowInfo.y,
					columnInfo.width,
					rowInfo.height,
					formattedValue.fillColor
				);
			}
			if (rowInfo.grey) {
				graphics.setTransparency(100);
			}
			if (formattedValue.frame !== true && columnInfo.gridSkipBorders) {
				columnInfo.gridSkipBorders.push({
					y: rowInfo.y,
					height: rowInfo.height
				});
				if (visibleColumnsInfo.length > columnInfo.myIndex + 1) {
					const borders = visibleColumnsInfo[columnInfo.myIndex + 1].gridSkipBorders;
					if (borders) {
						borders.push({
							y: rowInfo.y,
							height: rowInfo.height
						});
					}
				}
			}
		}
		if (formattedValue.color) {
			graphics.setFillColor(formattedValue.color);
		} else if  (textproperties.fontcolor) {
			graphics.setFillColor(textproperties.fontcolor);
		} else {
			graphics.setFillColor(JSG.theme.text);
		}
		if (formattedValue.bold) {
			graphics.setFontStyle(TextFormatAttributes.FontStyle.BOLD);
			font = true;
			graphics.setFont();
		}
		if (rowInfo.grey) {
			graphics.setTransparency(60);
		}

		let x = 0;
		let clipX;
		let clipWidth;
		let alignment =
			textproperties === undefined || textproperties.halign === undefined ? 3 : Number(textproperties.halign);
		if (alignment === 3) {
			alignment = formattedValue.alignment === undefined ? 0 : formattedValue.alignment;
		}
		if (formattedValue.forcedAlignment) {
			alignment = formattedValue.forcedAlignment;
		}

		graphics.setTextAlignment(alignment);

		switch (alignment) {
			case 0:
				x = columnInfo.x + 75;
				if (formattedValue.level !== undefined) {
					x += formattedValue.level * 150 + 50;
					// y += formattedValue.level ? 50 : 0;
				}
				break;
			case 1:
				x = columnInfo.x + columnInfo.width / 2;
				break;
			case 2:
				x = columnInfo.x + columnInfo.width - 75;
				break;
		}

		if (formattedValue.clip) {
			clipX = columnInfo.x;
			clipWidth = columnInfo.width - (formattedValue.clipSpace ? formattedValue.clipSpace : 0);
		} else {
			let width = graphics
				.getCoordinateSystem()
				.deviceToLogX(graphics.measureText(formattedValue.formattedValue).width, true);
			if (width > columnInfo.width) {
				// clip, if text reaches into next cell
				const clipInfo = this.getCellSpace(
					dataProvider,
					columnInfo.index,
					rowInfo.index,
					{ x: columnInfo.x, width: columnInfo.width },
					alignment
				);
				if (clipInfo.clip) {
					clipX = clipInfo.x;
					clipWidth = clipInfo.width;
					width = Math.min(width, clipWidth);
				}
				visibleColumnsInfo.forEach((info) => {
					switch (alignment) {
						case 0:
							if (
								info.x > x &&
								info.x < x + width &&
								(clipInfo.clip === false || info.x < clipInfo.x + clipInfo.width)
							) {
								info.skipBorders[rowInfo.y] = rowInfo.height;
								info.gridSkipBorders.push({
									y: rowInfo.y,
									height: rowInfo.height
								});
							}
							break;
						case 1:
							if (
								(info.x > x &&
									info.x < x + width / 2 &&
									(clipInfo.clip === false || info.x < clipInfo.x + clipInfo.width)) ||
								(info.x <= x && info.x > x - width / 2 && (clipInfo.clip === false || info.x > clipInfo.x))
							) {
								info.skipBorders[rowInfo.y] = rowInfo.height;
								info.gridSkipBorders.push({
									y: rowInfo.y,
									height: rowInfo.height
								});
							}
							break;
						case 2:
							if (info.x <= x && info.x > x - width && (clipInfo.clip === false || info.x > clipInfo.x)) {
								info.skipBorders[rowInfo.y] = rowInfo.height;
								info.gridSkipBorders.push({
									y: rowInfo.y,
									height: rowInfo.height
								});
							}
							break;
					}
				});
			}
		}
		if (clipWidth) {
			graphics.save();
			graphics.beginPath();
			graphics.rect(clipX + 75, rowInfo.y, clipWidth - 75, rowInfo.height);
			graphics.clip();
		}

		let y = 0;
		const name = textproperties && textproperties.fontname ? textproperties.fontname : 'Verdana';
		const size = textproperties && textproperties.fontsize ? textproperties.fontsize : 9;
		const metrics = GraphUtils.getFontMetricsEx(name, size);
		const height = graphics.getCoordinateSystem().deviceToLogYNoZoom(graphics.measureText('H').actualBoundingBoxAscent, true);
		// const height = graphics.getCoordinateSystem().deviceToLogYNoZoom(GraphUtils.getFontMetricsEx(name, size).baselinePx, true);
		const valign =
			textproperties === undefined || textproperties.valign === undefined ? 2 : Number(textproperties.valign);

		switch (valign) {
		case 0:
				y = rowInfo.y + metrics.lineheight + Math.max(50, metrics.lineheight * 0.075);
				graphics.setTextBaseline('bottom');
				break;
			case 1:
				y = rowInfo.y + rowInfo.height / 2 - height / 2 * 0.85;
				graphics.setTextBaseline('top');
				break;
			case 2:
			default:
				graphics.setTextBaseline('bottom');
				y = rowInfo.y + rowInfo.height - Math.max(50, metrics.lineheight * 0.075);
				break;
		}

		graphics.fillText(formattedValue.formattedValue, x, y);

		if (clipWidth) {
			graphics.restore();
		}


		graphics.setFillColor(JSG.theme.text);

		if (font) {
			this.resetFont(graphics);
		}
		if (rowInfo.grey) {
			graphics.setTransparency(100);
		}
	}

	getCellSpace(dataProvider, colIndex, rowIndex, clipRect, alignment) {
		const isDataEmpty = (lcell) =>
			lcell === undefined ||
			lcell.getValue() === undefined ||
			lcell.getValue() === null ||
			lcell.getValue().toString() === '';
		const columns = this._columns;
		let clip = false;
		let column;
		let size;
		let dataNext;
		const row = dataProvider.getRow(rowIndex);

		switch (alignment) {
			case 0:
				column = colIndex + 1;
				while (column < row.length) {
					size = columns.getSectionSize(column);
					if (size) {
						dataNext = dataProvider.getRC(column, rowIndex);
						if (isDataEmpty(dataNext)) {
							clipRect.width += size;
						} else {
							clip = true;
							break;
						}
					}
					column += 1;
				}
				break;
			case 1: {
				let rClip = false;
				column = colIndex - 1;
				while (column >= 0) {
					size = columns.getSectionSize(column);
					if (size) {
						dataNext = dataProvider.getRC(column, rowIndex);
						if (isDataEmpty(dataNext)) {
							clipRect.x -= size;
							clipRect.width += size;
						} else {
							clip = true;
							break;
						}
					}
					column -= 1;
				}
				column = colIndex + 1;
				while (column < row.length) {
					size = columns.getSectionSize(column);
					if (size) {
						dataNext = dataProvider.getRC(column, rowIndex);
						if (isDataEmpty(dataNext)) {
							clipRect.width += size;
						} else {
							clip = true;
							rClip = true;
							break;
						}
					}
					column += 1;
				}
				if (rClip === false) {
					// in case it clips to the left, but not to the right and there are no cells
					clipRect.width = 60000;
				}
				break;
			}
			case 2:
				column = colIndex - 1;
				while (column >= 0) {
					size = columns.getSectionSize(column);
					if (size) {
						dataNext = dataProvider.getRC(column, rowIndex);
						if (isDataEmpty(dataNext)) {
							clipRect.x -= size;
							clipRect.width += size;
						} else {
							clip = true;
							break;
						}
					}
					column -= 1;
				}
				break;
		}

		clipRect.clip = clip;

		return clipRect;
	}

	getVisibleColumnSections(rect, viewRect) {
		let x = rect.x;
		let width;
		const info = [];

		this._columns.enumerateSections((section, index) => {
			if (x > viewRect.x + viewRect.width) {
				return false;
			}
			width = this._columns.getSectionSize(index);
			if (width && x + width >= viewRect.x) {
				const colInfo = {
					section,
					index,
					myIndex: info.length,
					x,
					width,
					gridSkipBorders: [],
					skipBorders: {},
					leftBorders: {}
				};
				info.push(colInfo);
			}
			x += width;
			return true;
		});

		return info;
	}

	getVisibleRowsSections(rect, viewRect, visibleColumnsInfo) {
		let y = rect.y;
		let height;
		const info = [];
		const dataProvider = this._wsItem.getDataProvider();
		const columnCnt = this._wsItem.getColumnCount();

		this._rows.enumerateSections((section, index) => {
			if (y > viewRect.y + viewRect.height) {
				return false;
			}
			height = this._rows.getSectionSize(index);
			if (height && y + height >= viewRect.y) {
				const rowInfo = {
					section,
					index,
					myIndex: info.length,
					y,
					height,
					topBorders: {}
				};

				// IF Column
				let data = dataProvider.getRC(1, index);
				if (data !== undefined) {
					const value = data.getValue();
					if (value !== undefined) {
						const state = value === 0 || value === '' || value === false || value === 'false';
						rowInfo.grey = this._greyIfRows && (this._editMode || state);
					}
				}

				// get the cell left and right to the visible area, which might impact the view for each row
				if (visibleColumnsInfo.length) {
					let pos = visibleColumnsInfo[0].index;
					let width;
					while (pos > 0) {
						pos -= 1;
						data = dataProvider.getRC(pos, index);
						width = this._columns.getSectionSize(pos)
						if (width && data !== undefined && data.getValue() !== undefined && data.getValue() !== null && data.getValue().toString() !== '') {
							rowInfo.leftCellInfo = {
								section: this._columns.getSection(pos),
								index: pos,
								x: this._columns.getSectionPos(pos),
								width
							};
							break;
						}
					}
					pos = visibleColumnsInfo[visibleColumnsInfo.length - 1].index;
					const maxCol = Math.min(columnCnt, dataProvider.getRowSize(index));
					while (pos < maxCol) {
						pos += 1;
						data = dataProvider.getRC(pos, index);
						width = this._columns.getSectionSize(pos)
						if (width && data !== undefined && data.getValue() !== undefined) {
							rowInfo.rightCellInfo = {
								section: this._columns.getSection(pos),
								index: pos,
								x: this._columns.getSectionPos(pos),
								width
							};
							break;
						}
					}
				}
				info.push(rowInfo);
			}
			y += height;
			return true;
		});

		return info;
	}

	drawGrid(graphics, rect, viewRect) {
		const rows = this.getRows();
		if (!rows) {
			// for feedback
			return;
		}

		let i;
		let n;
		const startX = rect.x;
		const endX = rect.getRight();
		let startY = rect.y;
		let endY;

		graphics.beginPath();
		graphics.setLineColor(JSG.theme.grid);

		for (i = 0, n = rows.getSections(); i < n; i += 1) {
			startY += rows.getSectionSize(i);
			endY = startY;
			if (startY > viewRect.y) {
				graphics.moveTo(startX, startY);
				graphics.lineTo(endX, endY);
			}
			if (startY > viewRect.getBottom()) {
				break;
			}
		}

		graphics.stroke();
	}

	drawCopyMarker(graphics) {
		if (
			JSG.clipSheet === undefined ||
			JSG.clipSheet.range === undefined ||
			JSG.clipSheet.range.getSheet() !== this._wsItem
		) {
			return;
		}

		const ws = this._wsItem;
		const selrect = ws.getCellRect(JSG.clipSheet.range);

		graphics.setLineColor('#FFFFFF');
		graphics.setLineStyle(FormatAttributes.LineStyle.SOLID);
		graphics.drawRect(selrect);
		graphics.setLineColor('#000000');
		graphics.setLineStyle(FormatAttributes.LineStyle.DASH);
		graphics.drawRect(selrect);

		graphics.setLineStyle(FormatAttributes.LineStyle.SOLID);
	}

	drawRange(graphics, selection) {
		let selrect;
		const ws = this._wsItem;
		const corner = JSG.rectCache.get();
		const size = 60;

		corner.width = size;
		corner.height = size;

		graphics.setLineStyle(FormatAttributes.LineStyle.SOLID);
		graphics.setLineWidth(1);

		selection.getRanges().forEach((range) => {
			if (range.getSheet() === ws) {
				graphics.setFillColor(range._color);
				graphics.setLineColor(range._color);

				selrect = ws.getCellRect(range);

				graphics.setTransparency(10);

				graphics.beginPath();
				graphics.rectangle(selrect);
				graphics.fill();
				graphics.setTransparency(100);
				graphics.stroke(selrect);

				corner.x = selrect.x - size / 2;
				corner.y = selrect.y - size / 2;

				graphics.beginPath();
				graphics.rectangle(corner);

				corner.x = selrect.x + selrect.width - size / 2;

				graphics.rectangle(corner);

				corner.y = selrect.y + selrect.height - size / 2;

				graphics.rectangle(corner);

				corner.x = selrect.x - size / 2;
				graphics.rectangle(corner);
				graphics.fill();
			}
		});

		JSG.rectCache.release(corner);
	}

	drawCellEditRanges(graphics) {
		const cellEditor = CellEditor.getActiveCellEditor();
		if (!cellEditor) {
			return;
		}

		const selection = cellEditor.getEditRanges();
		if (selection) {
			this.drawRange(graphics, selection);
		}

		graphics.setLineWidth(FormatAttributes.LineStyle.HAIRLINE);
	}

	static stringToColour(str) {
		let hash = 0;
		for (let i = 0; i < str.length; i += 1) {
			hash = str.charCodeAt(i) + ((hash << 5) - hash);
		}
		let colour = '#';
		for (let i = 0; i < 3; i += 1) {
			const value = (hash >> (i * 8)) & 0xff;
			colour += `00${value.toString(16)}`.substr(-2);
		}
		return colour;
	}

	drawSelection(graphics, ws, wsView, selection, color, user) {
		if (selection.validate() === false) {
			return;
		}
		const cell = selection.getActiveCell();

		graphics.setFillColor(color);
		graphics.setLineColor(color);
		graphics.setLineStyle(FormatAttributes.LineStyle.SOLID);
		graphics.setLineWidth(50);

		let selrect;
		const rangeCnt = selection._ranges.length;
		const pix = graphics.getCoordinateSystem().deviceToLogYNoZoom(1);

		selection._ranges.forEach((range) => {
			selrect = ws.getCellRect(range);

			graphics.setTransparency(10);
			graphics.fillRect(selrect);
			if (rangeCnt === 1) {
				graphics.setTransparency(100);
				graphics.drawRect(selrect);
			}
			if (user) {
				graphics.fillText(user, selrect.getRight(), selrect.getBottom());
			}
		});

		if (rangeCnt !== 1) {
			graphics.setTransparency(100);
		}

		if (
			ws
				.getWorksheetAttributes()
				.getSelectionMode()
				.getValue() === WorksheetAttributes.SelectionModes.CELL
		) {
			const activeRange = new CellRange();

			activeRange.set(cell.x, cell.y);
			selrect = ws.getCellRect(activeRange);
			graphics.drawRect(selrect);
		}

		if (user === undefined && rangeCnt === 1) {
			const corner = JSG.rectCache.get();
			selrect = ws.getCellRect(selection._ranges[0]);
			corner.set(selrect.getRight() - pix * 3, selrect.getBottom() - pix * 3, pix * 4, pix * 4);
			graphics.setLineColor('#FFFFFF');
			graphics.setLineWidth(1);
			graphics.fillRect(corner);
			corner.width += pix;
			corner.height += pix;
			graphics.drawRect(corner);

			JSG.rectCache.release(corner);
		}
	}

	drawSelections(graphics) {
		const wsView = this._wsView;
		const ws = this._wsItem;
		const focus =
			this.getGraphView().getFocus() &&
			this.getGraphView()
				.getFocus()
				.getView() === wsView;
		const selections = ws.getSelectionList();
		const parent = ws.getParent();

		if (selections !== undefined && !parent.viewSettings.active) {
			graphics.setTextBaseline('top');
			graphics.setTextAlignment(TextFormatAttributes.TextAlignment.RIGHT);
			graphics.setFontTo('7pt Verdana');

			selections.iterate((attr) => {
				const otherSelectionId = attr.getName().split(';');
				const mySelectionId = String(ws.getSelectionId()).split(';');
				let color = '#AAAAAA';
				let user;
				let selection;
				if (otherSelectionId[0] === mySelectionId[0]) {
					color = focus ? JSG.theme.text : '#777777';
				} else {
					if (otherSelectionId.length > 2) {
						[, , user] = otherSelectionId;
						color = CellsView.stringToColour(user);
					}
					selection = Selection.fromStringMulti(attr.getValue(), ws);
				}
				if (selection) {
					this.drawSelection(graphics, ws, wsView, selection, color, user);
				}
			});
		}

		const selection = ws.getOwnSelection();
		if (selection) {
			this.drawSelection(graphics, ws, wsView, selection, focus ? JSG.theme.text : '#777777', undefined);
		}

		this.setFont(graphics);
		graphics.setLineWidth(FormatAttributes.LineStyle.HAIRLINE);
	}

	rectangle(graphics, rect, fillColor, transparency) {
		graphics.setFillColor(fillColor);
		if (transparency) {
			graphics.setTransparency(transparency);
		}
		graphics.beginPath();
		graphics.rectangle(rect);
		graphics.fill();
		if (transparency) {
			graphics.setTransparency(100);
		}
	}

	rect(graphics, x, y, width, height, fillColor) {
		graphics.setFillColor(fillColor);
		graphics.beginPath();
		graphics.rect(x, y, width, height);
		graphics.fill();
	}

	setFont(graphics) {
		graphics.setFontName('Verdana');
		graphics.setFontStyle(TextFormatAttributes.FontStyle.NORMAL);
		graphics.setFontSize(9);
		graphics.setFillColor('#333333');
		graphics.setTextAlign(TextFormatAttributes.TextAlignment.LEFT);
		graphics.setTextBaseline('middle');
		graphics.setFont();
	}

	adaptHighlight(highlight) {
		let view = this;
		while (view) {
			if (view instanceof ContentNodeView) {
				const orgItem = highlight.getOriginalItem();
				const rect = orgItem
					.getParent()
					.getParent()
					.getTranslatedBoundingBox()
					.getBoundingRectangle();
				highlight.getFeedbackItem().setSize(rect.width, rect.height);
				highlight.getFeedbackItem().setOrigin(rect.x, rect.y);
				break;
			}
			view = view.getParent();
		}
	}

	getColumns() {
		return this._wsItem ? this._wsItem.getColumns() : undefined;
	}

	getRows() {
		return this._wsItem ? this._wsItem.getRows() : undefined;
	}

	getDragTarget() {
		return this.getWorksheetView();
	}

	getWorksheetView() {
		let parent = this.getParent();
		if (parent === undefined) {
			return undefined;
		}

		if (parent instanceof ContentPaneView) {
			parent = parent.getParent();
			if (parent) {
				return parent.getContentView();
			}
		} else {
			return parent;
		}

		return undefined;
	}

	getWorksheetNode() {
		return this.getItem()
			.getParent()
			.getParent();
	}

	getScrollOffset() {
		const ws = this.getWorksheetView();
		if (ws) {
			return ws.getScrollOffset();
		}

		return new Point(0, 0);
	}

	checkMaximumImageDimensions(image) {
		if (image.width * image.height < 500 * 500) {
			return true;
		}

		const view = this.getWorksheetView();
		view.notifyMessage({ id: 'SheetMessage.imageDrop' });

		return false;
	}
}<|MERGE_RESOLUTION|>--- conflicted
+++ resolved
@@ -891,7 +891,6 @@
 			default:
 				break;
 			}
-<<<<<<< HEAD
 		}
 	}
 	drawInfoMarkers(graphics, data, columnInfo, rowInfo) {
@@ -910,33 +909,6 @@
 				{ x: columnInfo.x + 300, y: rowInfo.y },
 				{ x: columnInfo.x, y: rowInfo.y + 300 }
 			]);
-=======
-
-			const values = data.values;
-			if (values) {
-				graphics.setFillColor('#fdbf01');
-
-				const pts = [
-					{x: columnInfo.x + columnInfo.width - 200, y: rowInfo.y},
-					{x: columnInfo.x + columnInfo.width, y: rowInfo.y},
-					{x: columnInfo.x + columnInfo.width, y: rowInfo.y + 200}
-				];
-
-				graphics.fillPolyline(pts, true);
-				graphics.setFillColor('#000000');
-			}
-			// draw error
-			if (data.error) {
-				graphics.setFillColor('#FF0000');
-				const pts = [
-					{x: columnInfo.x, y: rowInfo.y},
-					{x: columnInfo.x + 200, y: rowInfo.y},
-					{x: columnInfo.x, y: rowInfo.y + 200}
-				];
-				graphics.fillPolyline(pts, true);
-				graphics.setFillColor('#000000');
-			}
->>>>>>> 6f615ce1
 		}
 	}
 
