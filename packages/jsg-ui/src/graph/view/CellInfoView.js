--- conflicted
+++ resolved
@@ -115,8 +115,12 @@
 			tableEl.storeScrollTop();
 			this.setDivBounds(divView, bounds);
 			this.appendDiv(divView);
+			const rightBorderOverlap = (divView.offsetLeft + divView.offsetWidth) - (divView.parentNode.offsetLeft + divView.parentNode.offsetWidth);
+			if (rightBorderOverlap > 0) {
+				divView.style.left = `${divView.offsetLeft - rightBorderOverlap}px`;
+			}
+			tableEl.restoreScrollTop();
 			this.registerView(divView, cell, cellRange);
-			tableEl.restoreScrollTop();
 		}
 	}
 	removeInfoView() {
@@ -127,27 +131,9 @@
 		}
 	}
 	showInfo(cell, cellRange) {
-<<<<<<< HEAD
 		// remove previous view before adding new one
 		this.removeInfoView();
 		this.addInfoView(cell, cellRange);
-=======
-		const bounds = this.getBounds(cellRange);
-		const content = this.createContentHTML(cell, bounds);
-		const divView = this.createDiv(content);
-		const tableEl = getTableElement();
-		tableEl.storeScrollTop();
-		// remove previous view
-		this.removeView();
-		this.setDivBounds(divView, bounds);
-		this.appendDiv(divView);
-		const rightBorderOverlap = (divView.offsetLeft + divView.offsetWidth) - (divView.parentNode.offsetLeft + divView.parentNode.offsetWidth);
-		if (rightBorderOverlap > 0) {
-			divView.style.left = `${divView.offsetLeft - rightBorderOverlap}px`;
-		}
-		tableEl.restoreScrollTop();
-		this.registerView(divView, cell, cellRange);
->>>>>>> 6f615ce1
 	}
 }
 
