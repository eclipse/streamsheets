/********************************************************************************
 * Copyright (c) 2020 Cedalo AG
 *
 * This program and the accompanying materials are made available under the
 * terms of the Eclipse Public License 2.0 which is available at
 * http://www.eclipse.org/legal/epl-2.0.
 *
 * SPDX-License-Identifier: EPL-2.0
 *
 ********************************************************************************/
const { convert } = require('@cedalo/commons');
const { FunctionErrors, ErrorInfo } = require('@cedalo/error-codes');
const { Cell, State, isType } = require('@cedalo/machine-core');
const { Functions, Term } = require('@cedalo/parser');
const { calculate, runFunction, sheet: sheetutils, terms: { getCellRangeFromTerm } } = require('../../utils');
const { setCellInfo } = require('./utils');

const IGNORE = 'ignore';
const MIN_INTERVAL = 1 / 1000; // 1ms
const DEF_LIMIT = 1000;
const DEF_METHOD = 9;
const ERROR = FunctionErrors.code;

const countNonZero = (acc, entry) => entry.value ? acc + 1 : acc;
const countNumber = (acc, entry) => isType.number(entry.value) ? acc + 1 : acc;
const toValue = (entry) => entry.value;

const aggregations = {
	// '0': (entries) => toValue(entries[entries.length - 1]),
	'0': (entries) => entries.length ? toValue(entries[entries.length - 1]) : undefined,
	'1': (entries) => calculate.avg(entries.map(toValue)),
	// doesn't make sense because no number values are ignored anyway!
	'2': (entries) => entries.reduce(countNumber, 0),
	'3': (entries) => entries.reduce(countNonZero, 0),
	'4': (entries) => calculate.max(entries.map(toValue)),
	'5': (entries) => calculate.min(entries.map(toValue)),
	'6': (entries) => calculate.product(entries.map(toValue)),
	'7': (entries) => calculate.standardDerivation(entries.map(toValue)),
	'9': (entries) => calculate.sum(entries.map(toValue)),
};
const aggregate = (method) => aggregations[method];

const timeFilter = period => (entries, now) => {
	const limit = now - period;
	return entries.filter((entry) => entry.timestamp > limit);
};
const sizeFilter = size => (entries) => {
	if (entries.length > size) entries.splice(0, 1);
	return entries;
};

const compareByKey = (entry1, entry2) => entry1.key - entry2.key;
const areEqualNr = (n1, n2) => Math.abs(n2 - n1) < 0.00001;

const registerStateListener = (term, sheet) => {
	if (!term._stateListener) {
		term._stateListener = (type, state) => {
			// DL-3309: reset values on start of a stopped machine
			if (type === 'state' && state.new === State.RUNNING && state.old === State.STOPPED) {
				term._timeaggregator.reset();
			}
		};
		sheet.machine.on('update', term._stateListener);
	}
};
const setDisposeHandler = (term, sheet) => {
	term.dispose = () => {
		if (term._stateListener) sheet.machine.off('update', term._stateListener);
		const proto = Object.getPrototypeOf(term);
		if (proto) proto.dispose.call(term);
	};
};

const entriesReduce = (all, { key, value }) => {
	all.time.push(key);
	all.value.push(value);
	return all;
};

class Store {
	static of(filter, sorted, limitFilter) {
		return new Store(filter, sorted, limitFilter);
	}

	constructor(filter, sorted, limitFilter) {
		this.filter = filter;
		this.entries = [];
		this.sortIt = sorted;
		this.limitFilter = limitFilter;
	}

	reset() {
		this.entries = [];
	}

	push(now, value, key = now) {
		this.entries.push({ key, value, timestamp: now });
		if (this.sortIt) this.entries.sort(compareByKey);
		this.entries = this.filter(this.entries, now);
		this.entries = this.limitFilter(this.entries);
	}
}

class Aggregator {
	static of(settings) {
		const { period, interval, sorted, limit } = settings;
		const limitFilter = sizeFilter(limit);
		const store = Store.of(timeFilter(period), sorted, limitFilter);
		const size = interval > 0 ? Math.round(period / interval) : 1;
		const aggStore = Store.of(sizeFilter(size), sorted, limitFilter);
		return new Aggregator(store, aggStore, settings);
	}

	constructor(valStore, aggStore, settings) {
		this.valStore = valStore;
		this.aggStore = aggStore;
		this.settings = settings;
		this.aggregate = aggregate(settings.method);
		this.intervalFilter = timeFilter(settings.interval);
		this.nextAggregation = Date.now() + settings.interval;
		this._aggregatedValues = ERROR.NA;
	}

	reset() {
		this.valStore.reset();
		this.aggStore.reset();
		this.nextAggregation = Date.now() + this.settings.interval;
		this._aggregatedValues = ERROR.NA;
	}

	isLimitReached() {
		return this.valStore.entries.length >= this.settings.limit;
	}

	getAggregatedValues() {
		return this._aggregatedValues;
	}

	hasEqual({ period, method, interval, sorted, limit }) {
		return (
			this.settings.method === method &&
			this.settings.sorted === sorted &&
			areEqualNr(this.settings.limit, limit) &&
			areEqualNr(this.settings.period, period) &&
			areEqualNr(this.settings.interval, interval)
		);
	}

	// timestamp is an optional custom value, used as key for store's key/value pairs
	push(value, timestamp) {
		const now = Date.now();
		const interval = this.settings.interval;
		this.valStore.push(now, value, timestamp);
		this._aggregatedValues = this.aggregate(this.valStore.entries);
		if (interval > 0 && now >= this.nextAggregation) {
			const aggregated = this.aggregate(this.intervalFilter(this.valStore.entries, now));
			if (aggregated != null) this.aggStore.push(now, aggregated, timestamp);
			this.nextAggregation = now + interval;
		}
	}

	write(cell, range, term) {
		const entries = this.settings.interval > 0 ? this.aggStore.entries : this.valStore.entries;
		if (range) {
			const sheet = range.sheet;
			const startrow = range.start.row;
			range.iterate((_cell, index, nextrow) => {
				const entry = entries[index.row - startrow];
				// eslint-disable-next-line no-nested-ternary
				const value = entry ? (nextrow ? entry.key : entry.value) : undefined;
				const newCell = value != null ? new Cell(value, Term.fromValue(value)) : undefined;
				sheet.setCellAt(index, newCell);
			});
		}
		// DL-2306 always return entries with cell
		const marker = term ? term._marker : undefined;
<<<<<<< HEAD
		const info = { marker, xvalue: 'time', values: entries.reduce(entriesReduce, { time: [], value: [] }) };
		if (cell) {
			cell.info = info;
		} else if (term) {
			term.info = info;
		}
=======
		cell.info = { marker, xvalue: 'time', values: entries.reduce(entriesReduce, { time: [], value: [] }) };
		if (this.isLimitReached()) setCellInfo('error', ErrorInfo.createWarning(ERROR.LIMIT), term);
>>>>>>> 5ba3f5c1
	}
}

const getMethodNumber = (value, defNr) => {
	const nr = value != null ? convert.toNumberStrict(value) : defNr;
	return aggregations[nr] ? nr : ERROR.VALUE;
};
const getAggregator = (term, settings) => {
	if (!term._timeaggregator || !term._timeaggregator.hasEqual(settings)) {
		term._timeaggregator = Aggregator.of(settings);
	}
	return term._timeaggregator;
};


const timeaggregate = (sheet, ...terms) =>
	runFunction(sheet, terms)
		.onSheetCalculation()
		.withMinArgs(1)
		.withMaxArgs(8)
		// we ignore any error values, since we do not want an error as return or in cell...
		.mapNextArg(val => (val != null ? convert.toNumberStrict(val.value, IGNORE) : IGNORE))
		.mapNextArg(period => convert.toNumberStrict(period != null ? period.value || 60 : 60, ERROR.VALUE))
		.mapNextArg(method => getMethodNumber(method && method.value, DEF_METHOD))
		.mapNextArg(timestamp => convert.toNumberStrict(timestamp != null ? timestamp.value : null, Functions.NOW()))
		.mapNextArg(interval => convert.toNumberStrict(interval != null ? interval.value : null))
		.mapNextArg(targetrange => getCellRangeFromTerm(targetrange, sheet))
		.mapNextArg(doSort => doSort != null ? convert.toBoolean(doSort.value) : false)
		.mapNextArg(limit => convert.toNumberStrict(limit != null ? limit.value || DEF_LIMIT : DEF_LIMIT, ERROR.VALUE))
		.validate((v, p, m, t, interval) => ((interval != null && interval < MIN_INTERVAL) ? ERROR.VALUE : undefined))
		.beforeRun(() => setCellInfo('xvalue', 'time', timeaggregate.term))
		.run((val, period, method, timestamp, interval, targetrange, sorted, limit) => {
			period *= 1000; // in ms
			interval = interval != null ? interval * 1000 : -1;
			const term = timeaggregate.term;
			const settings = { period, method, interval, sorted, limit };
			const aggregator = getAggregator(term, settings);
			setDisposeHandler(term, sheet);
			registerStateListener(term, sheet);
			if (val !== IGNORE) {
				aggregator.push(val, timestamp);
				aggregator.write(sheetutils.cellFromFunc(timeaggregate), targetrange, term);
			}
			return aggregator.getAggregatedValues();
		});

module.exports = timeaggregate;<|MERGE_RESOLUTION|>--- conflicted
+++ resolved
@@ -174,17 +174,13 @@
 		}
 		// DL-2306 always return entries with cell
 		const marker = term ? term._marker : undefined;
-<<<<<<< HEAD
 		const info = { marker, xvalue: 'time', values: entries.reduce(entriesReduce, { time: [], value: [] }) };
 		if (cell) {
 			cell.info = info;
 		} else if (term) {
 			term.info = info;
 		}
-=======
-		cell.info = { marker, xvalue: 'time', values: entries.reduce(entriesReduce, { time: [], value: [] }) };
 		if (this.isLimitReached()) setCellInfo('error', ErrorInfo.createWarning(ERROR.LIMIT), term);
->>>>>>> 5ba3f5c1
 	}
 }
 
