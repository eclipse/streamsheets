/********************************************************************************
 * Copyright (c) 2020 Cedalo AG
 *
 * This program and the accompanying materials are made available under the
 * terms of the Eclipse Public License 2.0 which is available at
 * http://www.eclipse.org/legal/epl-2.0.
 *
 * SPDX-License-Identifier: EPL-2.0
 *
 ********************************************************************************/
const { FunctionErrors } = require('@cedalo/error-codes');
const { ErrorCodes, Operation, Parser, Term, Operand } = require('@cedalo/parser');
const Cell = require('../machine/Cell');
const ErrorTerm = require('./ErrorTerm');
const SheetParserContext = require('./SheetParserContext');
<<<<<<< HEAD
const { AndOperator, ConcatOperator, DotReference, Operations } = require('./Operations');
=======
const { AndOperator, ConcatOperator, Operations } = require('./Operations');
const { FunctionErrors, ErrorInfo } = require('@cedalo/error-codes');
const { ErrorCodes, Operation, Parser, Term, Operand } = require('@cedalo/parser');
>>>>>>> 5ba3f5c1

class ObjectTerm extends Term {
	constructor(value) {
		super();
		this.operand = new Operand('object', value);
	}

	get value() {
		return this.operand.value; // <-- return undefined can cause NaN e.g. 1 * undefined!
	}

	newInstance() {
		return new ObjectTerm();
	}

	toString(/* ...params */) {
		return this.value.toString();
	}

	toLocaleString(/* locale, ...params */) {
		return this.toString();
	}
}

const termFromCellDescriptor = (descr, scope) => {
	// eslint-disable-next-line no-use-before-define
	let term = descr.formula ? SheetParser.parse(descr.formula, scope) : undefined;
	if (!term) {
		const { value } = descr;
		const type = descr.type || typeof value;
		switch (type) {
			case 'bool':
			case 'boolean':
				term = Term.fromBoolean(`${descr.value}`.toLowerCase() === 'true');
				break;
			case 'number':
				term = Term.fromNumber(Number(value != null ? value : 0));
				break;
			case 'object':
				term = new ObjectTerm(descr.value);
				break;
			case 'unit':
				// eslint-disable-next-line no-use-before-define
				term = SheetParser.parseValue(descr.value, scope);
				break;
			default:
				term = value != null ? Term.fromString(`${value}`) : undefined;
		}
	}
	return term;
};

const valueFromCellDescriptor = (descr) => {
	const value = descr.value;
	// we still get #CALC values from client :-( so have to handle it here...
	return descr.formula && value !== '#CALC' ? value : undefined;
};

const convertParserError = (error) => {
	let err = FunctionErrors.isError(error.code) || FunctionErrors.isError(error.operand);
	if (!err) {
		switch (error.code) {
			case ErrorCodes.MISSING_OPERAND:
			case ErrorCodes.UNKNOWN_FUNCTION:
			case ErrorCodes.UNKNOWN_IDENTIFIER:
				err = ErrorInfo.create(FunctionErrors.code.NAME);
				break;
			default:
				err = ErrorInfo.create(FunctionErrors.code.ERR);
		}
	}
	return err;
};

Operation.register(new AndOperator(), 2);
Operation.register(new ConcatOperator(), 7);
Operation.register(new DotReference(), 12);

// replace basic parser operations with own, more excel like, once
Operations.forEach((op) => Operation.set(op));

const parse = (value, scope, fn) => {
	let term;
	// eslint-disable-next-line no-use-before-define
	const { context } = SheetParser;
	context.scope = scope || context.scope;
	try {
		term = fn(value, context);
	} catch (err) {
		// DL -714: ignore unknown parser error and create an error term
		const sheeterror = convertParserError(err);
		term = ErrorTerm.fromError(sheeterror, value);
	}
	context.scope = undefined;
	return term;
};

class SheetParser {
	static parse(formula, scope) {
		const term = parse(formula, scope, Parser.parse);
		// preserve formula: this is always important to distinguish creation of base values (strings, numbers, units)
		// via formula. cells with formula might be handled differently DL-4077/4076 OR for units, e.g. 5% & =5%
		if (term) term.formula = formula;
		return term;
	}

	static parseValue(value, scope) {
		return value != null ? parse(value, scope, Parser.parseValue) : undefined;
	}

	static createCell(value, scope) {
		if (value == null) {
			return new Cell();
		}
		// we always use a cell descriptor:
		const type = typeof value;
		const descr = type === 'object' ? value : { value, type };
		// value is either a cell descriptor or term...
		const term = descr instanceof Term ? descr : termFromCellDescriptor(descr, scope);
		const cellValue = valueFromCellDescriptor(descr);
		const cell = new Cell(cellValue, term);
		cell.level = descr.level != null ? descr.level : 0;
		return cell;
	}
}

SheetParser.context = new SheetParserContext();

module.exports = {
	ObjectTerm,
	SheetParser
};<|MERGE_RESOLUTION|>--- conflicted
+++ resolved
@@ -8,18 +8,12 @@
  * SPDX-License-Identifier: EPL-2.0
  *
  ********************************************************************************/
-const { FunctionErrors } = require('@cedalo/error-codes');
-const { ErrorCodes, Operation, Parser, Term, Operand } = require('@cedalo/parser');
 const Cell = require('../machine/Cell');
 const ErrorTerm = require('./ErrorTerm');
 const SheetParserContext = require('./SheetParserContext');
-<<<<<<< HEAD
 const { AndOperator, ConcatOperator, DotReference, Operations } = require('./Operations');
-=======
-const { AndOperator, ConcatOperator, Operations } = require('./Operations');
 const { FunctionErrors, ErrorInfo } = require('@cedalo/error-codes');
 const { ErrorCodes, Operation, Parser, Term, Operand } = require('@cedalo/parser');
->>>>>>> 5ba3f5c1
 
 class ObjectTerm extends Term {
 	constructor(value) {
@@ -85,10 +79,10 @@
 			case ErrorCodes.MISSING_OPERAND:
 			case ErrorCodes.UNKNOWN_FUNCTION:
 			case ErrorCodes.UNKNOWN_IDENTIFIER:
-				err = ErrorInfo.create(FunctionErrors.code.NAME);
+				err = FunctionErrors.code.NAME;
 				break;
 			default:
-				err = ErrorInfo.create(FunctionErrors.code.ERR);
+				err = FunctionErrors.code.ERR;
 		}
 	}
 	return err;
