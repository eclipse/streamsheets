--- conflicted
+++ resolved
@@ -81,34 +81,6 @@
 -   [FAQ](#faq)
 -   [License](#license)
 
-<<<<<<< HEAD
-## 🔌 Installation
-
-### Using Docker and Docker Compose
-
-There are Docker images available for installing Streamsheets on Linux, macOS, Windows and Raspberry Pi (tested with Raspbian). For each of those installations we provide a separate installer image, that facilitates the installation process.
-
-Run the following command to execute the installer for Streamsheets (replace the placeholders accordingly).
-
-* `<PATH>`: path to the installation directory, e.g., "~/streamsheets"
-* `<VERSION>`: version to install, e.g., "2.4"
-* `<PLATFORM>`: target platform (one of `linux`, `macos`, `rpi`, `win`)
-
-```
-docker run -v <PATH>:/streamsheets cedalo/streamsheets-installer:<VERSION>-<PLATFORM>
-```
-
-Example
-```
-docker run -v ~/streamsheets:/streamsheets cedalo/streamsheets-installer:2.4-linux
-```
-
-<!-- ### Running from source code
-
-TBD -->
-
-=======
->>>>>>> 5588e4b8
 ## 🚀 Quick start
 
 The easiest way to install Streamsheets is to use the [official installer](https://docs.cedalo.com/streamsheets/installation/). After successfully running the installer navigate to the install directory and run the start script (depending on the target platform).
