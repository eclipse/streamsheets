/********************************************************************************
 * Copyright (c) 2020 Cedalo AG
 *
 * This program and the accompanying materials are made available under the
 * terms of the Eclipse Public License 2.0 which is available at
 * http://www.eclipse.org/legal/epl-2.0.
 *
 * SPDX-License-Identifier: EPL-2.0
 *
 ********************************************************************************/
<<<<<<< HEAD
const { RequestHandler } = require('@cedalo/service-core');
const { MachineServerMessagingProtocol } = require('@cedalo/protocols');
const { decode } = require('../utils/utils');
const trycatch = require('../utils/trycatch');
const logger = require('../utils/logger').create({ name: 'MachineRequestHandlers' });
const VERSION = require('../../package.json').version;
const BUILD_NUMBER = require('../../meta.json').buildNumber;
const ServerCommandsRequestHandlers = require('./ServerCommandsRequestHandlers');

const addAll = (fromMap, toMap) => {
	fromMap.forEach((value, key) => toMap.set(key, value));
	return toMap;
};
const toTypeStr = (t) => {
	switch (t) {
		case 's':
			return 'string';
		case 'n':
			return 'number';
		case 'b':
			return 'bool';
		default:
			return t;
	}
};

const getUserId = (request) => {
	const { session = {} } = request;
	const user = session.user;
	return user && user.userId;
};

const fixCellRange = (str) => (str && str.indexOf(':') < 0 ? `${str}:${str}` : str);

const parseExpression = trycatch((expr) => JSON.parse(expr), logger);
const getCellDescriptorFromCommand = (command, undo) => {
	const { json, expr } = undo ? command.undo : command;
	const data = parseExpression(json || expr.json);
	if (data) {
		const descr = data['o-expr'];
		return {
			formula: descr.f ? decode(descr.f) : undefined,
			value: descr.v != null ? decode(descr.v) : descr.v,
			type: toTypeStr(descr.t),
			level: command.level
		};
	}
	return undefined;
};

const filterRequestCellDescriptors = (descriptors = []) =>
	descriptors.filter((descr) => {
		const { value, formula, type } = descr;
		descr.type = type === 'boolean' ? 'bool' : type;
		// filter cells without value, formula or type...
		return value != null || formula || (type && type !== 'undefined' && type !== 'null');
	});

const descriptorsToCellDescriptorsObject = (descriptors = []) => {
	const cells = {};
	descriptors.forEach((descr) => {
		const descrCopy = Object.assign({}, descr);
		delete descrCopy.reference;
		cells[descr.reference] = descrCopy;
	});
	return cells;
};

const handleRequest = async (handler, machineserver, request, type, props = {}) => {
	logger.info(`handle request: ${type}...`);
	const runner = machineserver.getMachineRunner(request.machineId);
	const userId = getUserId(request);
	if (runner) {
		const result = await runner.request(type, userId, props);
		logger.info(`request: ${type}  -> result: `, result);
		return handler.confirm(request, result);
	}
	// no runner, no machine:
	logger.error(`handle request failed. no machine with id ${request.machineId}!`);
	throw handler.reject(request, `No machine found with id '${request.machineId}'!`);
};

class GetMachineRequestHandler extends RequestHandler {
	constructor() {
		super(MachineServerMessagingProtocol.MESSAGE_TYPES.GET_MACHINE_MESSAGE_TYPE);
	}
	async handle(request, machineserver) {
		const runner = machineserver.getMachineRunner(request.machineId);
		if (runner) {
			const result = await runner.getDefinition();
			return this.confirm(request, { machine: result.machine });
		}
		// no runner, no machine:
		logger.error(`handle request failed. no machine with id ${request.machineId}!`);
		throw this.reject(request, `No machine found with id '${request.machineId}'!`);
	}
}

class UnloadMachineRequestHandler extends RequestHandler {
	constructor() {
		super(MachineServerMessagingProtocol.MESSAGE_TYPES.UNLOAD_MACHINE_MESSAGE_TYPE);
	}

	async handle(request, machineserver) {
		const machineId = request.machineId;
		const result = { machine: { id: machineId, unloaded: true } };
		result.warning = (await machineserver.unloadMachine(result))
			? undefined
			: `No machine found for id ${request.machineId}.`;
		return this.confirm(request, result);
	}
}

class DeleteMachineRequestHandler extends RequestHandler {
	constructor() {
		super(MachineServerMessagingProtocol.MESSAGE_TYPES.DELETE_MACHINE_MESSAGE_TYPE);
	}

	async handle(request, machineserver) {
		const machineId = request.machineId;
		const result = { machine: { id: machineId, deleted: true } };
		result.warning = (await machineserver.unloadMachine(result))
			? undefined
			: `No machine found for id ${request.machineId}.`;
		return this.confirm(request, result);
	}
}

class StartMachineRequestHandler extends RequestHandler {
	constructor() {
		super(MachineServerMessagingProtocol.MESSAGE_TYPES.START_MACHINE_MESSAGE_TYPE);
	}

	async handle(request, machineserver) {
		return handleRequest(this, machineserver, request, 'start', undefined);
	}
}

class PauseMachineRequestHandler extends RequestHandler {
	constructor() {
		super(MachineServerMessagingProtocol.MESSAGE_TYPES.PAUSE_MACHINE_MESSAGE_TYPE);
	}

	async handle(request, machineserver) {
		return handleRequest(this, machineserver, request, 'pause', undefined);
	}
}

class StopMachineRequestHandler extends RequestHandler {
	constructor() {
		super(MachineServerMessagingProtocol.MESSAGE_TYPES.STOP_MACHINE_MESSAGE_TYPE);
	}

	async handle(request, machineserver) {
		return handleRequest(this, machineserver, request, 'stop', undefined);
	}
}

class RenameMachineRequestHandler extends RequestHandler {
	constructor() {
		super(MachineServerMessagingProtocol.MESSAGE_TYPES.RENAME_MACHINE_MESSAGE_TYPE);
	}

	async handle(request, machineserver, repositoryManager) {
		const nameInUse = await repositoryManager.machineRepository.machineWithNameExists(
			request.machineId,
			request.newName
		);
		if (nameInUse) {
			// machine with same name already exists:
			throw this.reject(request, `Machine with same name exists: '${request.newName}'!`);
		}
		return handleRequest(this, machineserver, request, 'update', {
			props: { name: request.newName }
		});
	}
}

class UpdateMachineImageRequestHandler extends RequestHandler {
	constructor() {
		super(MachineServerMessagingProtocol.MESSAGE_TYPES.UPDATE_MACHINE_IMAGE_MESSAGE_TYPE);
	}

	async handle(request, machineserver) {
		const { previewImage, titleImage } = request;
		return handleRequest(this, machineserver, request, 'update', { props: { previewImage, titleImage } });
	}
}

class UpdateStreamSheetStreamsRequestHandler extends RequestHandler {
	constructor() {
		super(MachineServerMessagingProtocol.EVENTS.STREAMSHEET_STREAM_UPDATE_EVENT); // FIXME: in protocols
	}

	async handle(request, machineserver) {
		// const settings = request.streams; // FIXME: replace and fix in client etc after demo
		const { streamsheetId, streams } = request;
		return handleRequest(this, machineserver, request, 'updateStreamSheet', {
			streamsheetId,
			settings: streams
		});
	}
}

class StepMachineRequestHandler extends RequestHandler {
	constructor() {
		super(MachineServerMessagingProtocol.MESSAGE_TYPES.STEP_MACHINE_MESSAGE_TYPE);
	}

	async handle(request, machineserver) {
		return handleRequest(this, machineserver, request, 'step', undefined);
	}
}

class SubscribeMachineRequestHandler extends RequestHandler {
	constructor() {
		super(MachineServerMessagingProtocol.MESSAGE_TYPES.SUBSCRIBE_MACHINE_MESSAGE_TYPE);
	}

	async handle(request, machineserver) {
		const clientId = request.sender ? request.sender.id : undefined;
		return handleRequest(this, machineserver, request, 'subscribe', {
			clientId
		});
	}
}

/** @deprecated REVIEW: is this really good? will affect all clients, even those which can handle fast updates... */
class SetMachineUpdateIntervalRequestHandler extends RequestHandler {
	constructor() {
		super(MachineServerMessagingProtocol.MESSAGE_TYPES.SET_MACHINE_UPDATE_INTERVAL_MESSAGE_TYPE);
	}

	async handle(request, machineserver) {
		const stepUpdateInterval = request.streamsheetStepInterval || -1;
		return handleRequest(this, machineserver, request, 'updateMachineMonitor', { props: { stepUpdateInterval } });
	}
}

class SetMachineCycleTimeRequestHandler extends RequestHandler {
	constructor() {
		super(MachineServerMessagingProtocol.MESSAGE_TYPES.SET_MACHINE_CYCLE_TIME_MESSAGE_TYPE);
	}

	async handle(request, machineserver) {
		return handleRequest(this, machineserver, request, 'update', {
			props: { cycletime: request.cycleTime }
		});
	}
}

class SetMachineLocaleRequestHandler extends RequestHandler {
	constructor() {
		super(MachineServerMessagingProtocol.MESSAGE_TYPES.SET_MACHINE_LOCALE_MESSAGE_TYPE);
	}

	async handle(request, machineserver) {
		return handleRequest(this, machineserver, request, 'update', {
			props: { locale: request.locale }
		});
	}
}

class MachineUpdateExtensionSettingsRequestHandler extends RequestHandler {
	constructor() {
		super(MachineServerMessagingProtocol.MESSAGE_TYPES.MACHINE_UPDATE_EXTENSION_SETTINGS);
	}

	async handle(request, machineserver) {
		const { extensionId, settings } = request;
		return handleRequest(this, machineserver, request, 'extensionUpdate', {
			props: {
				extensionId,
				settings
			}
		});
	}
}

class MachineUpdateSettingsRequestHandler extends RequestHandler {
	constructor() {
		super(MachineServerMessagingProtocol.MESSAGE_TYPES.MACHINE_UPDATE_SETTINGS);
	}

	async handle(request, machineserver, repositoryManager) {
		const { settings = {} } = request;
		const { cycleTime, isOPCUA, locale, newName, view } = settings;
		if (newName != null) {
			// check if we already have a machine with newName => its not allowed
			const nameInUse = await repositoryManager.machineRepository.machineWithNameExists(
				request.machineId,
				newName
			);
			if (nameInUse) {
				// machine with same name already exists:
				throw this.reject(request, `Machine with same name exists: '${newName}'!`);
			}
		}
		return handleRequest(this, machineserver, request, 'update', {
			props: {
				cycleTime,
				isOPCUA,
				locale,
				newName,
				view
			}
		});
	}
}

class UnsubscribeMachineRequestHandler extends RequestHandler {
	constructor() {
		super(MachineServerMessagingProtocol.MESSAGE_TYPES.UNSUBSCRIBE_MACHINE_MESSAGE_TYPE);
	}

	async handle(request, machineserver) {
		const { machineId, sender } = request;
		const clientId = sender ? sender.id : undefined;
		try {
			// await or otherwise possible error is not caught, making try/catch senseless here
			return await handleRequest(this, machineserver, request, 'unsubscribe', { clientId });
		} catch (err) {
			logger.info(`Ignore unsubscribe! No open machine found for id ${machineId}.`);
			return this.confirm(request, { warning: `No open machine found for id ${machineId}.` });
		}
	}
}

class CreateStreamSheetRequestHandler extends RequestHandler {
	constructor() {
		super(MachineServerMessagingProtocol.MESSAGE_TYPES.CREATE_STREAMSHEET_MESSAGE_TYPE);
	}

	async handle(request, machineserver) {
		const { machineId } = request;
		const userId = getUserId(request);
		const runner = machineserver.getMachineRunner(machineId);
		if (runner) {
			const result = await runner.request('createStreamSheet', userId);
			// REVIEW: for what?
			result.position = request.position;
			result.sheetType = request.sheetType;
			result.activeItemId = request.activeItemId;
			return this.confirm(request, result);
		}
		// no runner, no machine:
		throw this.reject(request, `No machine found with id '${request.machineId}'!`);
	}
}

class DeleteStreamSheetRequestHandler extends RequestHandler {
	constructor() {
		super(MachineServerMessagingProtocol.MESSAGE_TYPES.DELETE_STREAMSHEET_MESSAGE_TYPE);
	}

	async handle(request, machineserver) {
		const { streamsheetId } = request;
		return handleRequest(this, machineserver, request, 'deleteStreamSheet', {
			streamsheetId
		});
	}
}

class SetStreamSheetsOrderRequestHandler extends RequestHandler {
	constructor() {
		super(MachineServerMessagingProtocol.MESSAGE_TYPES.STREAMSHEETS_ORDER_MESSAGE_TYPE);
	}

	async handle(request, machineserver) {
		const { streamsheetIDs } = request;
		return handleRequest(this, machineserver, request, 'setStreamSheetsOrder', { streamsheetIDs });
	}
}

class OpenMachineRequestHandler extends RequestHandler {
	constructor() {
		super(MachineServerMessagingProtocol.MESSAGE_TYPES.OPEN_MACHINE_MESSAGE_TYPE);
	}

	async handle(request, machineserver) {
		logger.info(`open machine: ${request.machineId}...`);
		try {
			// we always need a machine definition in request!
			const result = await machineserver.openMachine(request.machineDefinition, request.session);
			logger.info(`open machine ${request.machineId} successful`);
			return this.confirm(request, result);
		} catch (err) {
			logger.error(`open machine ${request.machineId} failed:`, err);
			throw this.reject(request, `Failed to open machine with id '${request.machineId}'!`);
		}
	}
}

class LoadMachineRequestHandler extends RequestHandler {
	constructor() {
		super(MachineServerMessagingProtocol.MESSAGE_TYPES.LOAD_MACHINE_MESSAGE_TYPE);
	}

	async handle(request, machineserver, repositoryManager) {
		logger.info(`load machine: ${request.machineId}...`);
		const { machineId, migrations, scope } = request;
		try {
			const result = await machineserver.loadMachine(machineId, scope, async () => {
				const machine = await repositoryManager.machineRepository.findMachine(machineId);
				if (machine.isTemplate) machine.scope = scope;
				return machine;
			});
			if (migrations) {
				const migrated = await machineserver.applyMigrations(machineId, scope, migrations);
				result.machine = migrated.machine;
			}
			const newMachine = !!result.templateId;
			if (newMachine) {
				await repositoryManager.machineRepository.saveMachine(JSON.parse(JSON.stringify(result.machine)));
			}
			logger.info(`load machine ${machineId} successful`);
			return this.confirm(request, result);
		} catch (err) {
			logger.error(`load machine ${machineId} failed:`, err);
			throw this.reject(request, `Failed to load machine with id '${machineId}'!`);
		}
	}
}

class LoadSubscribeMachineRequestHandler extends RequestHandler {
	constructor() {
		super(MachineServerMessagingProtocol.MESSAGE_TYPES.LOAD_SUBSCRIBE_MACHINE_MESSAGE_TYPE);
	}

	createSubscribeRequest(response, loadRequest) {
		const { machine } = response || {};
		const { requestId, scope, sender, session } = loadRequest;
		const machineId = machine ? machine.id : undefined;
		return { type: 'subscribe', machineId, scope, session, sender, requestId }; // : IdGenerator.generate() };
	}

	async send(request, machineserver) {
		try {
			const subscribeHandler = new SubscribeMachineRequestHandler();
			await subscribeHandler.handle(request, machineserver);
		} catch (err) {
			/* simply log and ignore */
			logger.error(`Failed to subscribe to machine ${request.machineId}!\nError:`, err);
		}
	}
	async handle(request, machineserver, repositoryManager) {
		const result = await new LoadMachineRequestHandler().handle(request, machineserver, repositoryManager);
		const subscribe = this.createSubscribeRequest(result.response, request);
		await this.send(subscribe, machineserver);
		return result;
	}
}

class LoadSheetCellsRequestHandler extends RequestHandler {
	constructor() {
		super(MachineServerMessagingProtocol.MESSAGE_TYPES.LOAD_SHEET_CELLS);
	}

	async handle(request, machineserver) {
		logger.info('LoadSheetCellsRequestHandler...');
		const { machineId, machineDescriptor, command } = request;
		const runner = machineserver.getMachineRunner(machineId);
		if (runner) {
			const result = await runner.request('updateMachine', getUserId(request), machineDescriptor);
			logger.info(`LoadSheetCellsRequestHandler update machine: ${runner.name}`);
			return this.confirm(request, {
				machineId,
				command: command.name,
				machineDescriptor: result
			});
		}
		// no runner, no machine:
		throw this.reject(request, `No machine found with id '${request.machineId}'!`);
	}
}
class AddInboxMessageRequestHandler extends RequestHandler {
	constructor() {
		super(MachineServerMessagingProtocol.MESSAGE_TYPES.ADD_INBOX_MESSAGE);
	}

	async handle(request, machineserver) {
		logger.info('AddInboxMessageRequestHandler...');
		// messages = [ data1, data2,...]
		const { machineId, streamsheetId, requestId } = request;
		const { metadata = { requestId } } = request;
		let { message } = request;
		try {
			message = JSON.parse(message);
		} catch (error) {
			// Do nothing
		}
		const runner = machineserver.getMachineRunner(machineId);
		if (runner) {
			const result = await runner.request('addInboxMessage', getUserId(request), {
				message,
				metadata,
				streamsheetId
			});
			logger.info('AddInboxMessageRequestHandler add message: ', message);
			return this.confirm(request, {
				machineId,
				streamsheetId,
				message: result.message
			});
		}
		// no runner, no machine:
		throw this.reject(request, `No machine found with id '${machineId}'!`);
	}
}

class GetCellRawValueRequestHandler extends RequestHandler {
	constructor() {
		super(MachineServerMessagingProtocol.MESSAGE_TYPES.GET_CELL_RAW_VALUE);
	}

	async handle(request, machineserver) {
		const { machineId, reference, streamsheetId } = request;
		const runner = machineserver.getMachineRunner(machineId);
		if (runner) {
			const result = await runner.request('getCellRawValue', getUserId(request), {
				streamsheetId,
				index: reference
			});
			return this.confirm(request, {
				machineId,
				streamsheetId,
				rawvalue: result.rawvalue
			});
		}
		// no runner, no machine:
		throw this.reject(request, `No machine found with id '${machineId}'!`);
	}
}

class SetNamedCellsRequestHandler extends RequestHandler {
	constructor() {
		super(MachineServerMessagingProtocol.MESSAGE_TYPES.SET_NAMED_CELLS);
	}

	async handle(request, machineserver) {
		logger.info('SetNamedCellsRequestHandler...');
		// namedCells = { name: { newName, formula, value, type } }
		const { machineId, namedCells, streamsheetId } = request;
		const runner = machineserver.getMachineRunner(machineId);
		if (runner) {
			const result = await runner.request('setNamedCells', getUserId(request), {
				namedCells,
				streamsheetId
			});
			logger.info('SetNamedCellsRequestHandler set named-cells: ', namedCells);
			return this.confirm(request, {
				machineId,
				streamsheetId,
				namedCells: result.namedCells
			});
		}
		// no runner, no machine:
		throw this.reject(request, `No machine found with id '${machineId}'!`);
	}
}

// deprecated? corresponding message topic seems to be unused...
class SetSheetCellsRequestHandler extends RequestHandler {
	constructor() {
		super(MachineServerMessagingProtocol.MESSAGE_TYPES.SET_SHEET_CELLS);
	}

	// TODO: maybe remove LoadSheetCells and handle that with a clear property within request...
	async handle(request, machineserver) {
		logger.info('SetSheetCellsRequestHandler...');
		const { machineId, streamsheetId, command } = request;
		const runner = machineserver.getMachineRunner(machineId);
		if (runner) {
			// TODO we have to define the format of passed cells => convert appropriately...
			const cellDescriptors = request.cellDescriptors;
			const cells = descriptorsToCellDescriptorsObject(filterRequestCellDescriptors(cellDescriptors));
			const result = await runner.request('setCells', getUserId(request), {
				cells,
				streamsheetId
			});
			logger.info('SetSheetCellsRequestHandler set cells: ', cells);
			return this.confirm(request, {
				machineId,
				streamsheetId,
				cells: result.cells,
				cellsObject: descriptorsToCellDescriptorsObject(result.cells),
				command: command.name
			});
		}
		// no runner, no machine:
		throw this.reject(request, `No machine found with id '${request.machineId}'!`);
	}
}

// DL-1668
class SetCellsCommandRequestHandler {
	toReferences(all, descr) {
		// DL-1668 delete cell if it has no value, formula or level...
		if (descr.value == null && !descr.formula && !descr.level) {
			all.push(descr.reference);
		}
		return all;
	}

	async deleteCells(descriptors = [], runner, streamsheetId, userId) {
		const deleteCells = descriptors.reduce(this.toReferences, []);
		if (deleteCells.length) {
			try {
				return runner.request('deleteCells', userId, { indices: deleteCells, streamsheetId });
			} catch (ex) {
				/* ignore any failure on delete */
			}
		}
		return undefined;
	}

	async updateCells(descriptors, runner, streamsheetId, userId) {
		const updateCells = filterRequestCellDescriptors(descriptors);
		const cells = descriptorsToCellDescriptorsObject(updateCells);
		return runner.request('setCells', userId, { cells, streamsheetId });
	}

	async handleCommand(command, runner, streamsheetId, userId, undo) {
		const cellDescriptors = undo ? command.undo.cellDescriptors : command.cells;
		await this.deleteCells(cellDescriptors, runner, streamsheetId, userId);
		return this.updateCells(cellDescriptors, runner, streamsheetId, userId);
	}
}

class SetCellDataCommandRequestHandler {
	async handleCommand(command, runner, streamsheetId, userId, undo) {
		let result = {};
		const { json, expr } = command.undo;
		if (undo && !json && !expr) {
			// undo command but cell was empty before
			if (command.reference) {
				const ranges = command.reference.split(';');
				const cellranges = ranges.map((range) => fixCellRange(range));
				result = await runner.request('deleteCells', userId, {
					ranges: cellranges,
					streamsheetId
				});
			}
		} else {
			const descr = getCellDescriptorFromCommand(command, undo);
			result = await runner.request('setCellAt', userId, {
				index: command.reference,
				celldescr: descr,
				streamsheetId
			});
		}
		return result;
	}
}

class SetGraphItemsCommandRequestHandler {
	async handleCommand(command, runner, streamsheetId, userId /* , undo */) {
		const { streamsheetIds, graphItems } = command;
		return runner.request('replaceGraphItems', userId, { graphItems, streamsheetIds });
	}
}

class SetCellLevelsCommandRequestHandler {
	async handleCommand(command, runner, streamsheetId, userId) {
		return command.levels
			? runner.request('setCellsLevel', userId, { levels: command.levels, streamsheetId })
			: { warning: 'No levels object within SetCellLevelsCommand!' };
	}
}

class DeleteCellContentCommandRequestHandler {
	async handleCommand(command, runner, streamsheetId, userId, undo) {
		let result;
		if (undo) {
			const { cellDescriptors } = command.undo;
			const cells = descriptorsToCellDescriptorsObject(filterRequestCellDescriptors(cellDescriptors));
			result = await runner.request('setCells', userId, { cells, streamsheetId });
		} else if (command.reference && (command.action === 'all' || command.action === 'values')) {
			// reference might contain several ranges, separated by ';'...
			const ranges = command.reference.split(';');
			// pop last cell, which refers to the active cell...
			ranges.pop();
			// range might be a single cell, so...
			const cellranges = ranges.map((range) => fixCellRange(range));
			// result contains array of deleted cells...
			result = await runner.request('deleteCells', userId, { ranges: cellranges, streamsheetId });
		}
		return result || {};
	}
}

class ExecuteFunctionCommandRequestHandler {
	async handleCommand(command, runner, streamsheetId, userId) {
		return runner.request('executeFunction', userId, {
			funcstr: command.function,
			streamsheetId
		});
	}
}

class DeleteTreeItemCommandRequestHandler {
	async handleCommand(command, runner, streamsheetId, userId) {
		const cmdinfo = command.custom || {};
		const messageId = command.level === -1 ? -1 : cmdinfo.messageId;
		return runner.request('deleteMessage', userId, {
			messageId,
			messageBox: cmdinfo.messageBox,
			streamsheetId
		});
	}
}

class MarkCellValuesCommandRequestHandler {
	async handleCommand(command, runner, streamsheetId, userId) {
		return runner.request('markRequests', userId, {
			markers: command.markers,
			streamsheetId
		});
	}
}
class ZoomChartCommandRequestHandler {
	constructor(allHandlers) {
		this.handlers = allHandlers;
	}
	sortCommands(cmd1, cmd2) {
		// command.MarkCellValuesCommand always first
		if (cmd1.name === 'command.MarkCellValuesCommand') return -1;
		if (cmd2.name === 'command.MarkCellValuesCommand') return 1;
		return 0;
	}

	async runCommand(cmd, runner, userId, defStreamsheetId) {
		try {
			const { name, streamsheetId = defStreamsheetId } = cmd;
			const handler = this.handlers.get(name);
			if (handler) return await handler.handleCommand(cmd, runner, streamsheetId, userId);
			throw new Error(`No handler for command: ${cmd.name}`);
		} catch (err) {
			return err;
		}
	}
	async handleCommand(command, runner, streamsheetId, userId /* , undo */) {
		command.commands.sort(this.sortCommands);
		const results = await Promise.all(
			command.commands.map((cmd) => this.runCommand(cmd, runner, userId, streamsheetId))
		);
		return results;
	}
}

class UpdateSheetNamesCommandRequestHandler {
	mapCommand(command) {
		let cmd = {};
		cmd.name = command.sheetname;
		switch (command.name) {
			case 'command.AddSheetNameCommand':
			case 'command.SetSheetNameCommand':
				cmd.celldescr = getCellDescriptorFromCommand(command);
				cmd.celldescr.newName = command.newName;
				break;
			case 'command.DeleteSheetNameCommand':
				break;
			default:
				cmd = undefined;
		}
		return cmd;
	}

	async handleCommand(command, runner, streamsheetId, userId) {
		const namedCells = {};
		command.commands.forEach((cmd) => {
			const mappedCmd = this.mapCommand(cmd);
			if (mappedCmd) namedCells[mappedCmd.name] = mappedCmd.celldescr || {};
		});
		return Object.keys(namedCells).length
			? runner.request('setNamedCells', userId, { namedCells, streamsheetId })
			: { warning: 'Ignore UpdateSheetNamesCommand because it contains no update commands' };
	}
}

class CommandRequestHandler extends RequestHandler {
	constructor() {
		super(MachineServerMessagingProtocol.MESSAGE_TYPES.COMMAND_MESSAGE_TYPE);
		this._commandRequestHandlers = new Map([
			['command.DeleteCellContentCommand', new DeleteCellContentCommandRequestHandler()],
			['command.DeleteTreeItemCommand', new DeleteTreeItemCommandRequestHandler()],
			['command.ExecuteFunctionCommand', new ExecuteFunctionCommandRequestHandler()],
			['command.MarkCellValuesCommand', new MarkCellValuesCommandRequestHandler()],
			['command.SetCellDataCommand', new SetCellDataCommandRequestHandler()],
			['command.SetCellLevelsCommand', new SetCellLevelsCommandRequestHandler()],
			['command.SetCellsCommand', new SetCellsCommandRequestHandler()],
			['command.SetGraphItemsCommand', new SetGraphItemsCommandRequestHandler()],
			['command.UpdateSheetNamesCommand', new UpdateSheetNamesCommandRequestHandler()]
		]);
		addAll(ServerCommandsRequestHandlers, this._commandRequestHandlers);
		// compound commands:
		this._commandRequestHandlers.set(
			'command.ZoomChartCommand',
			new ZoomChartCommandRequestHandler(this._commandRequestHandlers)
		);
		// include editable-web-component:
		// this.compoundCommandHandler = new CompoundCommandRequestHandler(this._commandRequestHandlers);
	}

	async handle(request, machineserver) {
		const { command, machineId } = request;
		const streamsheetId = request.streamsheetId || command.streamsheetId;
		const runner = machineserver.getMachineRunner(machineId);
		// logger.info('handle command request: ', command);
		logger.info(`handle request for command: ${command.name}`);
		if (runner) {
			const result =
				(await this.handleCommand(command, runner, streamsheetId, getUserId(request), request.undo)) || {};
			result.command = command.name;
			result.machineId = machineId;
			result.streamsheetId = streamsheetId;
			return this.confirm(request, result);
		}
		// throw this.reject(request, `No machine found with id '${request.machineId}'.`);
		logger.info(`Ignore command "${command.name}"! No machine found for id ${machineId}.`);
		return this.confirm(request, { warning: `No machine found for id ${machineId}.` });
	}

	async handleCommand(command, runner, streamsheetId, userId, undo) {
		// include editable-web-component:
		// const requestHandler = command.name === 'command.CompoundCommand'
		// 		? this.compoundCommandHandler
		// 		: this._commandRequestHandlers.get(command.name);
		// ~

		// delete editable-web-component:
		const requestHandler = this._commandRequestHandlers.get(command.name);
		// ~

		if (requestHandler) {
			const result = await requestHandler.handleCommand(command, runner, streamsheetId, userId, undo);
			return result;
		}
		logger.info(`Ignore command: ${command.name}`);
		return { warning: `Unknown command: ${command.name}.` };
	}
}

class MetaInformationRequestHandler extends RequestHandler {
	constructor() {
		super(MachineServerMessagingProtocol.MESSAGE_TYPES.META_INFORMATION_MESSAGE_TYPE);
	}

	handle(request /* , machineserver */) {
		logger.info('MetaInformationRequestHandler');
		return new Promise((resolve /* , reject */) => {
			const meta = {
				version: VERSION,
				buildNumber: BUILD_NUMBER
			};
			resolve(this.confirm(request, meta));
		});
	}
}

class MachineActionRequestHandler extends RequestHandler {
	constructor() {
		super(MachineServerMessagingProtocol.MESSAGE_TYPES.MACHINE_ACTION_MESSAGE_TYPE);
	}

	async handle(request, machineserver) {
		logger.info('MachineActionRequestHandler');
		const { action, machineId } = request;
		const runner = machineserver.getMachineRunner(machineId);
		if (runner) {
			try {
				const result = await runner.request('runMachineAction', getUserId(request), action);
				return this.confirm(request, result);
			} catch (error) {
				return this.reject(request, error.message);
			}
		}
		return this.reject(request, `No machine found with id '${request.machineId}'.`);
	}
}

module.exports = {
	CommandRequestHandler,
	AddInboxMessageRequestHandler,
	CreateStreamSheetRequestHandler,
	DeleteMachineRequestHandler,
	DeleteStreamSheetRequestHandler,
	GetMachineRequestHandler,
	GetCellRawValueRequestHandler,
	LoadMachineRequestHandler,
	LoadSubscribeMachineRequestHandler,
	LoadSheetCellsRequestHandler,
	MachineActionRequestHandler,
	MachineUpdateSettingsRequestHandler,
	MachineUpdateExtensionSettingsRequestHandler,
	MetaInformationRequestHandler,
	OpenMachineRequestHandler,
	PauseMachineRequestHandler,
	RenameMachineRequestHandler,
	UpdateStreamSheetStreamsRequestHandler,
	SetMachineCycleTimeRequestHandler,
	SetMachineLocaleRequestHandler,
	SetMachineUpdateIntervalRequestHandler,
	SetNamedCellsRequestHandler,
	SetSheetCellsRequestHandler,
	SetStreamSheetsOrderRequestHandler,
	StartMachineRequestHandler,
	StepMachineRequestHandler,
	StopMachineRequestHandler,
	SubscribeMachineRequestHandler,
	UnloadMachineRequestHandler,
	UnsubscribeMachineRequestHandler,
	UpdateMachineImageRequestHandler
};
=======
 const { RequestHandler } = require('@cedalo/service-core');
 const { MachineServerMessagingProtocol } = require('@cedalo/protocols');
 const { decode } = require('../utils/utils');
 const trycatch = require('../utils/trycatch');
 const logger = require('../utils/logger').create({ name: 'MachineRequestHandlers' });
 const VERSION = require('../../package.json').version;
 const BUILD_NUMBER = require('../../meta.json').buildNumber;
 const ServerCommandsRequestHandlers = require('./ServerCommandsRequestHandlers');
 
 const addAll = (fromMap, toMap) => {
	 fromMap.forEach((value, key) => toMap.set(key, value));
	 return toMap;
 };
 const toTypeStr = (t) => {
	 switch (t) {
		 case 's':
			 return 'string';
		 case 'n':
			 return 'number';
		 case 'b':
			 return 'bool';
		 default:
			 return t;
	 }
 };
 
 const getUserId = (request) => {
	 const { session = {} } = request;
	 const user = session.user;
	 return user && user.userId;
 };
 
 const fixCellRange = (str) => (str && str.indexOf(':') < 0 ? `${str}:${str}` : str);
 
 const parseExpression = trycatch((expr) => JSON.parse(expr), logger);
 const getCellDescriptorFromCommand = (command, undo) => {
	 const { json, expr } = undo ? command.undo : command;
	 const data = parseExpression(json || expr.json);
	 if (data) {
		 const descr = data['o-expr'];
		 return {
			 formula: descr.f ? decode(descr.f) : undefined,
			 value: descr.v != null ? decode(descr.v) : descr.v,
			 type: toTypeStr(descr.t),
			 level: command.level
		 };
	 }
	 return undefined;
 };
 
 const filterRequestCellDescriptors = (descriptors = []) =>
	 descriptors.filter((descr) => {
		 const { value, formula, type } = descr;
		 descr.type = type === 'boolean' ? 'bool' : type;
		 // filter cells without value, formula or type...
		 return value != null || formula || (type && type !== 'undefined' && type !== 'null');
	 });
 
 const descriptorsToCellDescriptorsObject = (descriptors = []) => {
	 const cells = {};
	 descriptors.forEach((descr) => {
		 const descrCopy = Object.assign({}, descr);
		 delete descrCopy.reference;
		 cells[descr.reference] = descrCopy;
	 });
	 return cells;
 };
 
 const handleRequest = async (handler, machineserver, request, type, props = {}) => {
	 logger.info(`handle request: ${type}...`);
	 const runner = machineserver.getMachineRunner(request.machineId);
	 const userId = getUserId(request);
	 if (runner) {
		 const result = await runner.request(type, userId, props);
		 logger.info(`request: ${type}  -> result: `, result);
		 return handler.confirm(request, result);
	 }
	 // no runner, no machine:
	 logger.error(`handle request failed. no machine with id ${request.machineId}!`);
	 throw handler.reject(request, `No machine found with id '${request.machineId}'!`);
 };
 
 class GetMachineRequestHandler extends RequestHandler {
	 constructor() {
		 super(MachineServerMessagingProtocol.MESSAGE_TYPES.GET_MACHINE_MESSAGE_TYPE);
	 }
	 async handle(request, machineserver) {
		 const runner = machineserver.getMachineRunner(request.machineId);
		 if (runner) {
			 const result = await runner.getDefinition();
			 return this.confirm(request, { machine: result.machine });
		 }
		 // no runner, no machine:
		 logger.error(`handle request failed. no machine with id ${request.machineId}!`);
		 throw this.reject(request, `No machine found with id '${request.machineId}'!`);
	 }
 }
 
 class UnloadMachineRequestHandler extends RequestHandler {
	 constructor() {
		 super(MachineServerMessagingProtocol.MESSAGE_TYPES.UNLOAD_MACHINE_MESSAGE_TYPE);
	 }
 
	 async handle(request, machineserver) {
		 const machineId = request.machineId;
		 const result = { machine: { id: machineId, unloaded: true } };
		 result.warning = (await machineserver.unloadMachine(result))
			 ? undefined
			 : `No machine found for id ${request.machineId}.`;
		 return this.confirm(request, result);
	 }
 }
 
 class DeleteMachineRequestHandler extends RequestHandler {
	 constructor() {
		 super(MachineServerMessagingProtocol.MESSAGE_TYPES.DELETE_MACHINE_MESSAGE_TYPE);
	 }
 
	 async handle(request, machineserver) {
		 const machineId = request.machineId;
		 const result = { machine: { id: machineId, deleted: true } };
		 result.warning = (await machineserver.unloadMachine(result))
			 ? undefined
			 : `No machine found for id ${request.machineId}.`;
		 return this.confirm(request, result);
	 }
 }
 
 class StartMachineRequestHandler extends RequestHandler {
	 constructor() {
		 super(MachineServerMessagingProtocol.MESSAGE_TYPES.START_MACHINE_MESSAGE_TYPE);
	 }
 
	 async handle(request, machineserver) {
		 return handleRequest(this, machineserver, request, 'start', undefined);
	 }
 }
 
 class PauseMachineRequestHandler extends RequestHandler {
	 constructor() {
		 super(MachineServerMessagingProtocol.MESSAGE_TYPES.PAUSE_MACHINE_MESSAGE_TYPE);
	 }
 
	 async handle(request, machineserver) {
		 return handleRequest(this, machineserver, request, 'pause', undefined);
	 }
 }
 
 class StopMachineRequestHandler extends RequestHandler {
	 constructor() {
		 super(MachineServerMessagingProtocol.MESSAGE_TYPES.STOP_MACHINE_MESSAGE_TYPE);
	 }
 
	 async handle(request, machineserver) {
		 return handleRequest(this, machineserver, request, 'stop', undefined);
	 }
 }
 
 class RenameMachineRequestHandler extends RequestHandler {
	 constructor() {
		 super(MachineServerMessagingProtocol.MESSAGE_TYPES.RENAME_MACHINE_MESSAGE_TYPE);
	 }
 
	 async handle(request, machineserver, repositoryManager) {
		 const nameInUse = await repositoryManager.machineRepository.machineWithNameExists(
			 request.machineId,
			 request.newName
		 );
		 if (nameInUse) {
			 // machine with same name already exists:
			 throw this.reject(request, `Machine with same name exists: '${request.newName}'!`);
		 }
		 return handleRequest(this, machineserver, request, 'update', {
			 props: { name: request.newName }
		 });
	 }
 }
 
 class UpdateMachineImageRequestHandler extends RequestHandler {
	 constructor() {
		 super(MachineServerMessagingProtocol.MESSAGE_TYPES.UPDATE_MACHINE_IMAGE_MESSAGE_TYPE);
	 }
 
	 async handle(request, machineserver) {
		 const { previewImage, titleImage } = request;
		 return handleRequest(this, machineserver, request, 'update', { props: { previewImage, titleImage } });
	 }
 }
 
 class UpdateStreamSheetStreamsRequestHandler extends RequestHandler {
	 constructor() {
		 super(MachineServerMessagingProtocol.EVENTS.STREAMSHEET_STREAM_UPDATE_EVENT); // FIXME: in protocols
	 }
 
	 async handle(request, machineserver) {
		 // const settings = request.streams; // FIXME: replace and fix in client etc after demo
		 const { streamsheetId, streams } = request;
		 return handleRequest(this, machineserver, request, 'updateStreamSheet', {
			 streamsheetId,
			 settings: streams
		 });
	 }
 }
 
 class StepMachineRequestHandler extends RequestHandler {
	 constructor() {
		 super(MachineServerMessagingProtocol.MESSAGE_TYPES.STEP_MACHINE_MESSAGE_TYPE);
	 }
 
	 async handle(request, machineserver) {
		 return handleRequest(this, machineserver, request, 'step', undefined);
	 }
 }
 
 class SubscribeMachineRequestHandler extends RequestHandler {
	 constructor() {
		 super(MachineServerMessagingProtocol.MESSAGE_TYPES.SUBSCRIBE_MACHINE_MESSAGE_TYPE);
	 }
 
	 async handle(request, machineserver) {
		 const clientId = request.sender ? request.sender.id : undefined;
		 return handleRequest(this, machineserver, request, 'subscribe', {
			 clientId
		 });
	 }
 }
 
 /** @deprecated REVIEW: is this really good? will affect all clients, even those which can handle fast updates... */
 class SetMachineUpdateIntervalRequestHandler extends RequestHandler {
	 constructor() {
		 super(MachineServerMessagingProtocol.MESSAGE_TYPES.SET_MACHINE_UPDATE_INTERVAL_MESSAGE_TYPE);
	 }
 
	 async handle(request, machineserver) {
		 const stepUpdateInterval = request.streamsheetStepInterval || -1;
		 return handleRequest(this, machineserver, request, 'updateMachineMonitor', { props: { stepUpdateInterval } });
	 }
 }
 
 class SetMachineCycleTimeRequestHandler extends RequestHandler {
	 constructor() {
		 super(MachineServerMessagingProtocol.MESSAGE_TYPES.SET_MACHINE_CYCLE_TIME_MESSAGE_TYPE);
	 }
 
	 async handle(request, machineserver) {
		 return handleRequest(this, machineserver, request, 'update', {
			 props: { cycletime: request.cycleTime }
		 });
	 }
 }
 
 class SetMachineLocaleRequestHandler extends RequestHandler {
	 constructor() {
		 super(MachineServerMessagingProtocol.MESSAGE_TYPES.SET_MACHINE_LOCALE_MESSAGE_TYPE);
	 }
 
	 async handle(request, machineserver) {
		 return handleRequest(this, machineserver, request, 'update', {
			 props: { locale: request.locale }
		 });
	 }
 }
 
 class MachineUpdateExtensionSettingsRequestHandler extends RequestHandler {
	 constructor() {
		 super(MachineServerMessagingProtocol.MESSAGE_TYPES.MACHINE_UPDATE_EXTENSION_SETTINGS);
	 }
 
	 async handle(request, machineserver) {
		 const { extensionId, settings } = request;
		 return handleRequest(this, machineserver, request, 'extensionUpdate', {
			 props: {
				 extensionId,
				 settings
			 }
		 });
	 }
 }
 
 class MachineUpdateSettingsRequestHandler extends RequestHandler {
	 constructor() {
		 super(MachineServerMessagingProtocol.MESSAGE_TYPES.MACHINE_UPDATE_SETTINGS);
	 }
 
	 async handle(request, machineserver, repositoryManager) {
		 const { settings = {} } = request;
		 const { cycleTime, isOPCUA, locale, newName, view } = settings;
		 if (newName != null) {
			 // check if we already have a machine with newName => its not allowed
			 const nameInUse = await repositoryManager.machineRepository.machineWithNameExists(
				 request.machineId,
				 newName
			 );
			 if (nameInUse) {
				 // machine with same name already exists:
				 throw this.reject(request, `Machine with same name exists: '${newName}'!`);
			 }
		 }
		 return handleRequest(this, machineserver, request, 'update', {
			 props: {
				 cycleTime,
				 isOPCUA,
				 locale,
				 newName,
				 view
			 }
		 });
	 }
 }
 
 class UnsubscribeMachineRequestHandler extends RequestHandler {
	 constructor() {
		 super(MachineServerMessagingProtocol.MESSAGE_TYPES.UNSUBSCRIBE_MACHINE_MESSAGE_TYPE);
	 }
 
	 async handle(request, machineserver) {
		 const { machineId, sender } = request;
		 const clientId = sender ? sender.id : undefined;
		 try {
			 // await or otherwise possible error is not caught, making try/catch senseless here
			 return await handleRequest(this, machineserver, request, 'unsubscribe', { clientId });
		 } catch (err) {
			 logger.info(`Ignore unsubscribe! No open machine found for id ${machineId}.`);
			 return this.confirm(request, { warning: `No open machine found for id ${machineId}.` });
		 }
	 }
 }
 
 class CreateStreamSheetRequestHandler extends RequestHandler {
	 constructor() {
		 super(MachineServerMessagingProtocol.MESSAGE_TYPES.CREATE_STREAMSHEET_MESSAGE_TYPE);
	 }
 
	 async handle(request, machineserver) {
		 const { machineId } = request;
		 const userId = getUserId(request);
		 const runner = machineserver.getMachineRunner(machineId);
		 if (runner) {
			 const result = await runner.request('createStreamSheet', userId);
			 // REVIEW: for what?
			 result.position = request.position;
			 result.activeItemId = request.activeItemId;
			 return this.confirm(request, result);
		 }
		 // no runner, no machine:
		 throw this.reject(request, `No machine found with id '${request.machineId}'!`);
	 }
 }
 
 class DeleteStreamSheetRequestHandler extends RequestHandler {
	 constructor() {
		 super(MachineServerMessagingProtocol.MESSAGE_TYPES.DELETE_STREAMSHEET_MESSAGE_TYPE);
	 }
 
	 async handle(request, machineserver) {
		 const { streamsheetId } = request;
		 return handleRequest(this, machineserver, request, 'deleteStreamSheet', {
			 streamsheetId
		 });
	 }
 }
 
 class SetStreamSheetsOrderRequestHandler extends RequestHandler {
	 constructor() {
		 super(MachineServerMessagingProtocol.MESSAGE_TYPES.STREAMSHEETS_ORDER_MESSAGE_TYPE);
	 }
 
	 async handle(request, machineserver) {
		 const { streamsheetIDs } = request;
		 return handleRequest(this, machineserver, request, 'setStreamSheetsOrder', { streamsheetIDs });
	 }
 }
 
 class OpenMachineRequestHandler extends RequestHandler {
	 constructor() {
		 super(MachineServerMessagingProtocol.MESSAGE_TYPES.OPEN_MACHINE_MESSAGE_TYPE);
	 }
 
	 async handle(request, machineserver) {
		 logger.info(`open machine: ${request.machineId}...`);
		 try {
			 // we always need a machine definition in request!
			 const result = await machineserver.openMachine(request.machineDefinition, request.session);
			 logger.info(`open machine ${request.machineId} successful`);
			 return this.confirm(request, result);
		 } catch (err) {
			 logger.error(`open machine ${request.machineId} failed:`, err);
			 throw this.reject(request, `Failed to open machine with id '${request.machineId}'!`);
		 }
	 }
 }
 
 class LoadMachineRequestHandler extends RequestHandler {
	 constructor() {
		 super(MachineServerMessagingProtocol.MESSAGE_TYPES.LOAD_MACHINE_MESSAGE_TYPE);
	 }
 
	 async handle(request, machineserver, repositoryManager) {
		 logger.info(`load machine: ${request.machineId}...`);
		 const { machineId, migrations, scope } = request;
		 try {
			 const result = await machineserver.loadMachine(machineId, scope, async () => {
				 const machine = await repositoryManager.machineRepository.findMachine(machineId);
				 if (machine.isTemplate) machine.scope = scope;
				 return machine;
			 });
			 if (migrations) {
				 const migrated = await machineserver.applyMigrations(machineId, scope, migrations);
				 result.machine = migrated.machine;
			 }
			 const newMachine = !!result.templateId;
			 if (newMachine) {
				 await repositoryManager.machineRepository.saveMachine(JSON.parse(JSON.stringify(result.machine)));
			 }
			 logger.info(`load machine ${machineId} successful`);
			 return this.confirm(request, result);
		 } catch (err) {
			 logger.error(`load machine ${machineId} failed:`, err);
			 throw this.reject(request, `Failed to load machine with id '${machineId}'!`);
		 }
	 }
 }
 
 class LoadSubscribeMachineRequestHandler extends RequestHandler {
	 constructor() {
		 super(MachineServerMessagingProtocol.MESSAGE_TYPES.LOAD_SUBSCRIBE_MACHINE_MESSAGE_TYPE);
	 }
 
	 createSubscribeRequest(response, loadRequest) {
		 const { machine } = response || {};
		 const { requestId, scope, sender, session } = loadRequest;
		 const machineId = machine ? machine.id : undefined;
		 return { type: 'subscribe', machineId, scope, session, sender, requestId }; // : IdGenerator.generate() };
	 }
 
	 async send(request, machineserver) {
		 try {
			 const subscribeHandler = new SubscribeMachineRequestHandler();
			 await subscribeHandler.handle(request, machineserver);
		 } catch (err) {
			 /* simply log and ignore */
			 logger.error(`Failed to subscribe to machine ${request.machineId}!\nError:`, err);
		 }
	 }
	 async handle(request, machineserver, repositoryManager) {
		 const result = await new LoadMachineRequestHandler().handle(request, machineserver, repositoryManager);
		 const subscribe = this.createSubscribeRequest(result.response, request);
		 await this.send(subscribe, machineserver);
		 return result;
	 }
 }
 
 class LoadSheetCellsRequestHandler extends RequestHandler {
	 constructor() {
		 super(MachineServerMessagingProtocol.MESSAGE_TYPES.LOAD_SHEET_CELLS);
	 }
 
	 async handle(request, machineserver) {
		 logger.info('LoadSheetCellsRequestHandler...');
		 const { machineId, machineDescriptor, command } = request;
		 const runner = machineserver.getMachineRunner(machineId);
		 if (runner) {
			 const result = await runner.request('updateMachine', getUserId(request), machineDescriptor);
			 logger.info(`LoadSheetCellsRequestHandler update machine: ${runner.name}`);
			 return this.confirm(request, {
				 machineId,
				 command: command.name,
				 machineDescriptor: result
			 });
		 }
		 // no runner, no machine:
		 throw this.reject(request, `No machine found with id '${request.machineId}'!`);
	 }
 }
 class AddInboxMessageRequestHandler extends RequestHandler {
	 constructor() {
		 super(MachineServerMessagingProtocol.MESSAGE_TYPES.ADD_INBOX_MESSAGE);
	 }
 
	 async handle(request, machineserver) {
		 logger.info('AddInboxMessageRequestHandler...');
		 // messages = [ data1, data2,...]
		 const { machineId, streamsheetId, requestId } = request;
		 const { metadata = { requestId } } = request;
		 let { message } = request;
		 try {
			 message = JSON.parse(message);
		 } catch (error) {
			 // Do nothing
		 }
		 const runner = machineserver.getMachineRunner(machineId);
		 if (runner) {
			 const result = await runner.request('addInboxMessage', getUserId(request), {
				 message,
				 metadata,
				 streamsheetId
			 });
			 logger.info('AddInboxMessageRequestHandler add message: ', message);
			 return this.confirm(request, {
				 machineId,
				 streamsheetId,
				 message: result.message
			 });
		 }
		 // no runner, no machine:
		 throw this.reject(request, `No machine found with id '${machineId}'!`);
	 }
 }
 
 class GetCellRawValueRequestHandler extends RequestHandler {
	 constructor() {
		 super(MachineServerMessagingProtocol.MESSAGE_TYPES.GET_CELL_RAW_VALUE);
	 }
 
	 async handle(request, machineserver) {
		 const { machineId, reference, streamsheetId } = request;
		 const runner = machineserver.getMachineRunner(machineId);
		 if (runner) {
			 const result = await runner.request('getCellRawValue', getUserId(request), {
				 streamsheetId,
				 index: reference
			 });
			 return this.confirm(request, {
				 machineId,
				 streamsheetId,
				 rawvalue: result.rawvalue
			 });
		 }
		 // no runner, no machine:
		 throw this.reject(request, `No machine found with id '${machineId}'!`);
	 }
 }
 
 class SetNamedCellsRequestHandler extends RequestHandler {
	 constructor() {
		 super(MachineServerMessagingProtocol.MESSAGE_TYPES.SET_NAMED_CELLS);
	 }
 
	 async handle(request, machineserver) {
		 logger.info('SetNamedCellsRequestHandler...');
		 // namedCells = { name: { newName, formula, value, type } }
		 const { machineId, namedCells, streamsheetId } = request;
		 const runner = machineserver.getMachineRunner(machineId);
		 if (runner) {
			 const result = await runner.request('setNamedCells', getUserId(request), {
				 namedCells,
				 streamsheetId
			 });
			 logger.info('SetNamedCellsRequestHandler set named-cells: ', namedCells);
			 return this.confirm(request, {
				 machineId,
				 streamsheetId,
				 namedCells: result.namedCells
			 });
		 }
		 // no runner, no machine:
		 throw this.reject(request, `No machine found with id '${machineId}'!`);
	 }
 }
 
 // deprecated? corresponding message topic seems to be unused...
 class SetSheetCellsRequestHandler extends RequestHandler {
	 constructor() {
		 super(MachineServerMessagingProtocol.MESSAGE_TYPES.SET_SHEET_CELLS);
	 }
 
	 // TODO: maybe remove LoadSheetCells and handle that with a clear property within request...
	 async handle(request, machineserver) {
		 logger.info('SetSheetCellsRequestHandler...');
		 const { machineId, streamsheetId, command } = request;
		 const runner = machineserver.getMachineRunner(machineId);
		 if (runner) {
			 // TODO we have to define the format of passed cells => convert appropriately...
			 const cellDescriptors = request.cellDescriptors;
			 const cells = descriptorsToCellDescriptorsObject(filterRequestCellDescriptors(cellDescriptors));
			 const result = await runner.request('setCells', getUserId(request), {
				 cells,
				 streamsheetId
			 });
			 logger.info('SetSheetCellsRequestHandler set cells: ', cells);
			 return this.confirm(request, {
				 machineId,
				 streamsheetId,
				 cells: result.cells,
				 cellsObject: descriptorsToCellDescriptorsObject(result.cells),
				 command: command.name
			 });
		 }
		 // no runner, no machine:
		 throw this.reject(request, `No machine found with id '${request.machineId}'!`);
	 }
 }
 
 // DL-1668
 class SetCellsCommandRequestHandler {
	 toReferences(all, descr) {
		 // DL-1668 delete cell if it has no value, formula or level...
		 if (descr.value == null && !descr.formula && !descr.level) {
			 all.push(descr.reference);
		 }
		 return all;
	 }
	 adjustCellDescriptors(descriptors) {
		 const deleteCells = descriptors.reduce(this.toReferences, []);
		 const updateCells = filterRequestCellDescriptors(descriptors);
		 const cellDescriptors = descriptorsToCellDescriptorsObject(updateCells);
		 deleteCells.forEach((reference) => {
			 cellDescriptors[reference] = null;
		 });
		 return cellDescriptors;
	 }
 
	 async handleCommand(command, runner, streamsheetId, userId, undo) {
		 const cellDescriptors = undo ? command.undo.cellDescriptors : command.cells;
		 const cells = this.adjustCellDescriptors(cellDescriptors);
		 return runner.request('setCells', userId, { cells, streamsheetId });
	 }
 
	 getRequest(command) {
		 return {
			 type: 'setCells',
			 cells: command.cells ? this.adjustCellDescriptors(command.cells) : {},
			 streamsheetId: command.streamsheetId
		 };
	 }
 }
 
 class SetCellDataCommandRequestHandler {
	 async handleCommand(command, runner, streamsheetId, userId, undo) {
		 let result = {};
		 const { json, expr } = command.undo;
		 if (undo && !json && !expr) {
			 // undo command but cell was empty before
			 if (command.reference) {
				 const ranges = command.reference.split(';');
				 const cellranges = ranges.map((range) => fixCellRange(range));
				 result = await runner.request('deleteCells', userId, {
					 ranges: cellranges,
					 streamsheetId
				 });
			 }
		 } else {
			 const descr = getCellDescriptorFromCommand(command, undo);
			 result = await runner.request('setCellAt', userId, {
				 index: command.reference,
				 celldescr: descr,
				 streamsheetId
			 });
		 }
		 return result;
	 }
 }
 
 class SetGraphItemsCommandRequestHandler {
	 async handleCommand(command, runner, streamsheetId, userId /* , undo */) {
		 const { streamsheetIds, graphItems } = command;
		 return runner.request('replaceGraphItems', userId, { graphItems, streamsheetIds });
	 }
 }
 
 class SetCellLevelsCommandRequestHandler {
	 async handleCommand(command, runner, streamsheetId, userId) {
		 return command.levels
			 ? runner.request('setCellsLevel', userId, { levels: command.levels, streamsheetId })
			 : { warning: 'No levels object within SetCellLevelsCommand!' };
	 }
 }
 
 class DeleteCellContentCommandRequestHandler {
	 getCellRanges(reference) {
		 let cellranges;
		 if (reference) {
			 const ranges = reference.split(';');
			 // pop last cell, which refers to the active cell...
			 ranges.pop();
			 // range might be a single cell, so...
			 cellranges = ranges.map((range) => fixCellRange(range));
		 }
		 return cellranges;
	 }
	 async handleCommand(command, runner, streamsheetId, userId, undo) {
		 let result;
		 if (undo) {
			 const { cellDescriptors } = command.undo;
			 const cells = descriptorsToCellDescriptorsObject(filterRequestCellDescriptors(cellDescriptors));
			 result = await runner.request('setCells', userId, { cells, streamsheetId });
		 } else if (command.reference && (command.action === 'all' || command.action === 'values')) {
			 // reference might contain several ranges, separated by ';'...
			 const ranges = this.getCellRanges(command.reference);
			 // result contains array of deleted cells...
			 result = await runner.request('deleteCells', userId, { ranges, streamsheetId });
		 }
		 return result || {};
	 }
	 getRequest(command) {
		 return {
			 type: 'deleteCells',
			 ranges: this.getCellRanges(command.reference),
			 streamsheetId: command.streamsheetId
		 };
	 }
 }
 
 class ExecuteFunctionCommandRequestHandler {
	 async handleCommand(command, runner, streamsheetId, userId) {
		 return runner.request('executeFunction', userId, {
			 funcstr: command.function,
			 streamsheetId
		 });
	 }
 }
 
 class DeleteTreeItemCommandRequestHandler {
	 async handleCommand(command, runner, streamsheetId, userId) {
		 const cmdinfo = command.custom || {};
		 const messageId = command.level === -1 ? -1 : cmdinfo.messageId;
		 return runner.request('deleteMessage', userId, {
			 messageId,
			 messageBox: cmdinfo.messageBox,
			 streamsheetId
		 });
	 }
 }
 
 class MarkCellValuesCommandRequestHandler {
	 async handleCommand(command, runner, streamsheetId, userId) {
		 return runner.request('markRequests', userId, {
			 markers: command.markers,
			 streamsheetId
		 });
	 }
	 getRequest(command) {
		 return {
			 type: 'markRequests',
			 markers: command.markers,
			 streamsheetId: command.streamsheetId
		 };
	 }
 }
 class ZoomChartCommandRequestHandler {
	 constructor(allHandlers) {
		 this.handlers = allHandlers;
		 this.requestReducer = this.requestReducer.bind(this);
	 }
 
	 sortCommands(cmd1, cmd2) {
		 // command.MarkCellValuesCommand always first
		 if (cmd1.name === 'command.MarkCellValuesCommand') return -1;
		 if (cmd2.name === 'command.MarkCellValuesCommand') return 1;
		 return 0;
	 }
	 requestReducer(all, cmd) {
		 const handler = this.handlers.get(cmd.name);
		 if (handler && handler.getRequest) all.push(handler.getRequest(cmd));
		 return all;
	 }
	 async handleCommand(command, runner, streamsheetId, userId /* , undo */) {
		 const commands = command.commands.sort(this.sortCommands);
		 const requests = commands.reduce(this.requestReducer, []);
		 // combine same requests
		 return requests.length === commands.length
			 ? runner.request('bulkRequests', userId, { requests, streamsheetId })
			 : Promise.resolve({ error: 'ZoomChartCommand contains unsupported commands!' });
	 }
 }
 
 class UpdateSheetNamesCommandRequestHandler {
	 mapCommand(command) {
		 let cmd = {};
		 cmd.name = command.sheetname;
		 switch (command.name) {
			 case 'command.AddSheetNameCommand':
			 case 'command.SetSheetNameCommand':
				 cmd.celldescr = getCellDescriptorFromCommand(command);
				 cmd.celldescr.newName = command.newName;
				 break;
			 case 'command.DeleteSheetNameCommand':
				 break;
			 default:
				 cmd = undefined;
		 }
		 return cmd;
	 }
 
	 async handleCommand(command, runner, streamsheetId, userId) {
		 const namedCells = {};
		 command.commands.forEach((cmd) => {
			 const mappedCmd = this.mapCommand(cmd);
			 if (mappedCmd) namedCells[mappedCmd.name] = mappedCmd.celldescr || {};
		 });
		 return Object.keys(namedCells).length
			 ? runner.request('setNamedCells', userId, { namedCells, streamsheetId })
			 : { warning: 'Ignore UpdateSheetNamesCommand because it contains no update commands' };
	 }
 }
 
 class CommandRequestHandler extends RequestHandler {
	 constructor() {
		 super(MachineServerMessagingProtocol.MESSAGE_TYPES.COMMAND_MESSAGE_TYPE);
		 this._commandRequestHandlers = new Map([
			 ['command.DeleteCellContentCommand', new DeleteCellContentCommandRequestHandler()],
			 ['command.DeleteTreeItemCommand', new DeleteTreeItemCommandRequestHandler()],
			 ['command.ExecuteFunctionCommand', new ExecuteFunctionCommandRequestHandler()],
			 ['command.MarkCellValuesCommand', new MarkCellValuesCommandRequestHandler()],
			 ['command.SetCellDataCommand', new SetCellDataCommandRequestHandler()],
			 ['command.SetCellLevelsCommand', new SetCellLevelsCommandRequestHandler()],
			 ['command.SetCellsCommand', new SetCellsCommandRequestHandler()],
			 ['command.SetGraphItemsCommand', new SetGraphItemsCommandRequestHandler()],
			 ['command.UpdateSheetNamesCommand', new UpdateSheetNamesCommandRequestHandler()]
		 ]);
		 addAll(ServerCommandsRequestHandlers, this._commandRequestHandlers);
		 // compound commands:
		 this._commandRequestHandlers.set(
			 'command.ZoomChartCommand',
			 new ZoomChartCommandRequestHandler(this._commandRequestHandlers)
		 );
		 // include editable-web-component:
		 // this.compoundCommandHandler = new CompoundCommandRequestHandler(this._commandRequestHandlers);
	 }
 
	 async handle(request, machineserver) {
		 const { command, machineId } = request;
		 const streamsheetId = request.streamsheetId || command.streamsheetId;
		 const runner = machineserver.getMachineRunner(machineId);
		 // logger.info('handle command request: ', command);
		 logger.info(`handle request for command: ${command.name}`);
		 if (runner) {
			 const result =
				 (await this.handleCommand(command, runner, streamsheetId, getUserId(request), request.undo)) || {};
			 result.command = command.name;
			 result.machineId = machineId;
			 result.streamsheetId = streamsheetId;
			 return this.confirm(request, result);
		 }
		 // throw this.reject(request, `No machine found with id '${request.machineId}'.`);
		 logger.info(`Ignore command "${command.name}"! No machine found for id ${machineId}.`);
		 return this.confirm(request, { warning: `No machine found for id ${machineId}.` });
	 }
 
	 async handleCommand(command, runner, streamsheetId, userId, undo) {
		 // include editable-web-component:
		 // const requestHandler = command.name === 'command.CompoundCommand'
		 // 		? this.compoundCommandHandler
		 // 		: this._commandRequestHandlers.get(command.name);
		 // ~
 
		 // delete editable-web-component:
		 const requestHandler = this._commandRequestHandlers.get(command.name);
		 // ~
 
		 if (requestHandler) {
			 const result = await requestHandler.handleCommand(command, runner, streamsheetId, userId, undo);
			 return result;
		 }
		 logger.info(`Ignore command: ${command.name}`);
		 return { warning: `Unknown command: ${command.name}.` };
	 }
 }
 
 class MetaInformationRequestHandler extends RequestHandler {
	 constructor() {
		 super(MachineServerMessagingProtocol.MESSAGE_TYPES.META_INFORMATION_MESSAGE_TYPE);
	 }
 
	 handle(request /* , machineserver */) {
		 logger.info('MetaInformationRequestHandler');
		 return new Promise((resolve /* , reject */) => {
			 const meta = {
				 version: VERSION,
				 buildNumber: BUILD_NUMBER
			 };
			 resolve(this.confirm(request, meta));
		 });
	 }
 }
 
 class MachineActionRequestHandler extends RequestHandler {
	 constructor() {
		 super(MachineServerMessagingProtocol.MESSAGE_TYPES.MACHINE_ACTION_MESSAGE_TYPE);
	 }
 
	 async handle(request, machineserver) {
		 logger.info('MachineActionRequestHandler');
		 const { action, machineId } = request;
		 const runner = machineserver.getMachineRunner(machineId);
		 if (runner) {
			 try {
				 const result = await runner.request('runMachineAction', getUserId(request), action);
				 return this.confirm(request, result);
			 } catch (error) {
				 return this.reject(request, error.message);
			 }
		 }
		 return this.reject(request, `No machine found with id '${request.machineId}'.`);
	 }
 }
 
 module.exports = {
	 CommandRequestHandler,
	 AddInboxMessageRequestHandler,
	 CreateStreamSheetRequestHandler,
	 DeleteMachineRequestHandler,
	 DeleteStreamSheetRequestHandler,
	 GetMachineRequestHandler,
	 GetCellRawValueRequestHandler,
	 LoadMachineRequestHandler,
	 LoadSubscribeMachineRequestHandler,
	 LoadSheetCellsRequestHandler,
	 MachineActionRequestHandler,
	 MachineUpdateSettingsRequestHandler,
	 MachineUpdateExtensionSettingsRequestHandler,
	 MetaInformationRequestHandler,
	 OpenMachineRequestHandler,
	 PauseMachineRequestHandler,
	 RenameMachineRequestHandler,
	 UpdateStreamSheetStreamsRequestHandler,
	 SetMachineCycleTimeRequestHandler,
	 SetMachineLocaleRequestHandler,
	 SetMachineUpdateIntervalRequestHandler,
	 SetNamedCellsRequestHandler,
	 SetSheetCellsRequestHandler,
	 SetStreamSheetsOrderRequestHandler,
	 StartMachineRequestHandler,
	 StepMachineRequestHandler,
	 StopMachineRequestHandler,
	 SubscribeMachineRequestHandler,
	 UnloadMachineRequestHandler,
	 UnsubscribeMachineRequestHandler,
	 UpdateMachineImageRequestHandler
 };
 
>>>>>>> 5ba3f5c1
<|MERGE_RESOLUTION|>--- conflicted
+++ resolved
@@ -8,922 +8,6 @@
  * SPDX-License-Identifier: EPL-2.0
  *
  ********************************************************************************/
-<<<<<<< HEAD
-const { RequestHandler } = require('@cedalo/service-core');
-const { MachineServerMessagingProtocol } = require('@cedalo/protocols');
-const { decode } = require('../utils/utils');
-const trycatch = require('../utils/trycatch');
-const logger = require('../utils/logger').create({ name: 'MachineRequestHandlers' });
-const VERSION = require('../../package.json').version;
-const BUILD_NUMBER = require('../../meta.json').buildNumber;
-const ServerCommandsRequestHandlers = require('./ServerCommandsRequestHandlers');
-
-const addAll = (fromMap, toMap) => {
-	fromMap.forEach((value, key) => toMap.set(key, value));
-	return toMap;
-};
-const toTypeStr = (t) => {
-	switch (t) {
-		case 's':
-			return 'string';
-		case 'n':
-			return 'number';
-		case 'b':
-			return 'bool';
-		default:
-			return t;
-	}
-};
-
-const getUserId = (request) => {
-	const { session = {} } = request;
-	const user = session.user;
-	return user && user.userId;
-};
-
-const fixCellRange = (str) => (str && str.indexOf(':') < 0 ? `${str}:${str}` : str);
-
-const parseExpression = trycatch((expr) => JSON.parse(expr), logger);
-const getCellDescriptorFromCommand = (command, undo) => {
-	const { json, expr } = undo ? command.undo : command;
-	const data = parseExpression(json || expr.json);
-	if (data) {
-		const descr = data['o-expr'];
-		return {
-			formula: descr.f ? decode(descr.f) : undefined,
-			value: descr.v != null ? decode(descr.v) : descr.v,
-			type: toTypeStr(descr.t),
-			level: command.level
-		};
-	}
-	return undefined;
-};
-
-const filterRequestCellDescriptors = (descriptors = []) =>
-	descriptors.filter((descr) => {
-		const { value, formula, type } = descr;
-		descr.type = type === 'boolean' ? 'bool' : type;
-		// filter cells without value, formula or type...
-		return value != null || formula || (type && type !== 'undefined' && type !== 'null');
-	});
-
-const descriptorsToCellDescriptorsObject = (descriptors = []) => {
-	const cells = {};
-	descriptors.forEach((descr) => {
-		const descrCopy = Object.assign({}, descr);
-		delete descrCopy.reference;
-		cells[descr.reference] = descrCopy;
-	});
-	return cells;
-};
-
-const handleRequest = async (handler, machineserver, request, type, props = {}) => {
-	logger.info(`handle request: ${type}...`);
-	const runner = machineserver.getMachineRunner(request.machineId);
-	const userId = getUserId(request);
-	if (runner) {
-		const result = await runner.request(type, userId, props);
-		logger.info(`request: ${type}  -> result: `, result);
-		return handler.confirm(request, result);
-	}
-	// no runner, no machine:
-	logger.error(`handle request failed. no machine with id ${request.machineId}!`);
-	throw handler.reject(request, `No machine found with id '${request.machineId}'!`);
-};
-
-class GetMachineRequestHandler extends RequestHandler {
-	constructor() {
-		super(MachineServerMessagingProtocol.MESSAGE_TYPES.GET_MACHINE_MESSAGE_TYPE);
-	}
-	async handle(request, machineserver) {
-		const runner = machineserver.getMachineRunner(request.machineId);
-		if (runner) {
-			const result = await runner.getDefinition();
-			return this.confirm(request, { machine: result.machine });
-		}
-		// no runner, no machine:
-		logger.error(`handle request failed. no machine with id ${request.machineId}!`);
-		throw this.reject(request, `No machine found with id '${request.machineId}'!`);
-	}
-}
-
-class UnloadMachineRequestHandler extends RequestHandler {
-	constructor() {
-		super(MachineServerMessagingProtocol.MESSAGE_TYPES.UNLOAD_MACHINE_MESSAGE_TYPE);
-	}
-
-	async handle(request, machineserver) {
-		const machineId = request.machineId;
-		const result = { machine: { id: machineId, unloaded: true } };
-		result.warning = (await machineserver.unloadMachine(result))
-			? undefined
-			: `No machine found for id ${request.machineId}.`;
-		return this.confirm(request, result);
-	}
-}
-
-class DeleteMachineRequestHandler extends RequestHandler {
-	constructor() {
-		super(MachineServerMessagingProtocol.MESSAGE_TYPES.DELETE_MACHINE_MESSAGE_TYPE);
-	}
-
-	async handle(request, machineserver) {
-		const machineId = request.machineId;
-		const result = { machine: { id: machineId, deleted: true } };
-		result.warning = (await machineserver.unloadMachine(result))
-			? undefined
-			: `No machine found for id ${request.machineId}.`;
-		return this.confirm(request, result);
-	}
-}
-
-class StartMachineRequestHandler extends RequestHandler {
-	constructor() {
-		super(MachineServerMessagingProtocol.MESSAGE_TYPES.START_MACHINE_MESSAGE_TYPE);
-	}
-
-	async handle(request, machineserver) {
-		return handleRequest(this, machineserver, request, 'start', undefined);
-	}
-}
-
-class PauseMachineRequestHandler extends RequestHandler {
-	constructor() {
-		super(MachineServerMessagingProtocol.MESSAGE_TYPES.PAUSE_MACHINE_MESSAGE_TYPE);
-	}
-
-	async handle(request, machineserver) {
-		return handleRequest(this, machineserver, request, 'pause', undefined);
-	}
-}
-
-class StopMachineRequestHandler extends RequestHandler {
-	constructor() {
-		super(MachineServerMessagingProtocol.MESSAGE_TYPES.STOP_MACHINE_MESSAGE_TYPE);
-	}
-
-	async handle(request, machineserver) {
-		return handleRequest(this, machineserver, request, 'stop', undefined);
-	}
-}
-
-class RenameMachineRequestHandler extends RequestHandler {
-	constructor() {
-		super(MachineServerMessagingProtocol.MESSAGE_TYPES.RENAME_MACHINE_MESSAGE_TYPE);
-	}
-
-	async handle(request, machineserver, repositoryManager) {
-		const nameInUse = await repositoryManager.machineRepository.machineWithNameExists(
-			request.machineId,
-			request.newName
-		);
-		if (nameInUse) {
-			// machine with same name already exists:
-			throw this.reject(request, `Machine with same name exists: '${request.newName}'!`);
-		}
-		return handleRequest(this, machineserver, request, 'update', {
-			props: { name: request.newName }
-		});
-	}
-}
-
-class UpdateMachineImageRequestHandler extends RequestHandler {
-	constructor() {
-		super(MachineServerMessagingProtocol.MESSAGE_TYPES.UPDATE_MACHINE_IMAGE_MESSAGE_TYPE);
-	}
-
-	async handle(request, machineserver) {
-		const { previewImage, titleImage } = request;
-		return handleRequest(this, machineserver, request, 'update', { props: { previewImage, titleImage } });
-	}
-}
-
-class UpdateStreamSheetStreamsRequestHandler extends RequestHandler {
-	constructor() {
-		super(MachineServerMessagingProtocol.EVENTS.STREAMSHEET_STREAM_UPDATE_EVENT); // FIXME: in protocols
-	}
-
-	async handle(request, machineserver) {
-		// const settings = request.streams; // FIXME: replace and fix in client etc after demo
-		const { streamsheetId, streams } = request;
-		return handleRequest(this, machineserver, request, 'updateStreamSheet', {
-			streamsheetId,
-			settings: streams
-		});
-	}
-}
-
-class StepMachineRequestHandler extends RequestHandler {
-	constructor() {
-		super(MachineServerMessagingProtocol.MESSAGE_TYPES.STEP_MACHINE_MESSAGE_TYPE);
-	}
-
-	async handle(request, machineserver) {
-		return handleRequest(this, machineserver, request, 'step', undefined);
-	}
-}
-
-class SubscribeMachineRequestHandler extends RequestHandler {
-	constructor() {
-		super(MachineServerMessagingProtocol.MESSAGE_TYPES.SUBSCRIBE_MACHINE_MESSAGE_TYPE);
-	}
-
-	async handle(request, machineserver) {
-		const clientId = request.sender ? request.sender.id : undefined;
-		return handleRequest(this, machineserver, request, 'subscribe', {
-			clientId
-		});
-	}
-}
-
-/** @deprecated REVIEW: is this really good? will affect all clients, even those which can handle fast updates... */
-class SetMachineUpdateIntervalRequestHandler extends RequestHandler {
-	constructor() {
-		super(MachineServerMessagingProtocol.MESSAGE_TYPES.SET_MACHINE_UPDATE_INTERVAL_MESSAGE_TYPE);
-	}
-
-	async handle(request, machineserver) {
-		const stepUpdateInterval = request.streamsheetStepInterval || -1;
-		return handleRequest(this, machineserver, request, 'updateMachineMonitor', { props: { stepUpdateInterval } });
-	}
-}
-
-class SetMachineCycleTimeRequestHandler extends RequestHandler {
-	constructor() {
-		super(MachineServerMessagingProtocol.MESSAGE_TYPES.SET_MACHINE_CYCLE_TIME_MESSAGE_TYPE);
-	}
-
-	async handle(request, machineserver) {
-		return handleRequest(this, machineserver, request, 'update', {
-			props: { cycletime: request.cycleTime }
-		});
-	}
-}
-
-class SetMachineLocaleRequestHandler extends RequestHandler {
-	constructor() {
-		super(MachineServerMessagingProtocol.MESSAGE_TYPES.SET_MACHINE_LOCALE_MESSAGE_TYPE);
-	}
-
-	async handle(request, machineserver) {
-		return handleRequest(this, machineserver, request, 'update', {
-			props: { locale: request.locale }
-		});
-	}
-}
-
-class MachineUpdateExtensionSettingsRequestHandler extends RequestHandler {
-	constructor() {
-		super(MachineServerMessagingProtocol.MESSAGE_TYPES.MACHINE_UPDATE_EXTENSION_SETTINGS);
-	}
-
-	async handle(request, machineserver) {
-		const { extensionId, settings } = request;
-		return handleRequest(this, machineserver, request, 'extensionUpdate', {
-			props: {
-				extensionId,
-				settings
-			}
-		});
-	}
-}
-
-class MachineUpdateSettingsRequestHandler extends RequestHandler {
-	constructor() {
-		super(MachineServerMessagingProtocol.MESSAGE_TYPES.MACHINE_UPDATE_SETTINGS);
-	}
-
-	async handle(request, machineserver, repositoryManager) {
-		const { settings = {} } = request;
-		const { cycleTime, isOPCUA, locale, newName, view } = settings;
-		if (newName != null) {
-			// check if we already have a machine with newName => its not allowed
-			const nameInUse = await repositoryManager.machineRepository.machineWithNameExists(
-				request.machineId,
-				newName
-			);
-			if (nameInUse) {
-				// machine with same name already exists:
-				throw this.reject(request, `Machine with same name exists: '${newName}'!`);
-			}
-		}
-		return handleRequest(this, machineserver, request, 'update', {
-			props: {
-				cycleTime,
-				isOPCUA,
-				locale,
-				newName,
-				view
-			}
-		});
-	}
-}
-
-class UnsubscribeMachineRequestHandler extends RequestHandler {
-	constructor() {
-		super(MachineServerMessagingProtocol.MESSAGE_TYPES.UNSUBSCRIBE_MACHINE_MESSAGE_TYPE);
-	}
-
-	async handle(request, machineserver) {
-		const { machineId, sender } = request;
-		const clientId = sender ? sender.id : undefined;
-		try {
-			// await or otherwise possible error is not caught, making try/catch senseless here
-			return await handleRequest(this, machineserver, request, 'unsubscribe', { clientId });
-		} catch (err) {
-			logger.info(`Ignore unsubscribe! No open machine found for id ${machineId}.`);
-			return this.confirm(request, { warning: `No open machine found for id ${machineId}.` });
-		}
-	}
-}
-
-class CreateStreamSheetRequestHandler extends RequestHandler {
-	constructor() {
-		super(MachineServerMessagingProtocol.MESSAGE_TYPES.CREATE_STREAMSHEET_MESSAGE_TYPE);
-	}
-
-	async handle(request, machineserver) {
-		const { machineId } = request;
-		const userId = getUserId(request);
-		const runner = machineserver.getMachineRunner(machineId);
-		if (runner) {
-			const result = await runner.request('createStreamSheet', userId);
-			// REVIEW: for what?
-			result.position = request.position;
-			result.sheetType = request.sheetType;
-			result.activeItemId = request.activeItemId;
-			return this.confirm(request, result);
-		}
-		// no runner, no machine:
-		throw this.reject(request, `No machine found with id '${request.machineId}'!`);
-	}
-}
-
-class DeleteStreamSheetRequestHandler extends RequestHandler {
-	constructor() {
-		super(MachineServerMessagingProtocol.MESSAGE_TYPES.DELETE_STREAMSHEET_MESSAGE_TYPE);
-	}
-
-	async handle(request, machineserver) {
-		const { streamsheetId } = request;
-		return handleRequest(this, machineserver, request, 'deleteStreamSheet', {
-			streamsheetId
-		});
-	}
-}
-
-class SetStreamSheetsOrderRequestHandler extends RequestHandler {
-	constructor() {
-		super(MachineServerMessagingProtocol.MESSAGE_TYPES.STREAMSHEETS_ORDER_MESSAGE_TYPE);
-	}
-
-	async handle(request, machineserver) {
-		const { streamsheetIDs } = request;
-		return handleRequest(this, machineserver, request, 'setStreamSheetsOrder', { streamsheetIDs });
-	}
-}
-
-class OpenMachineRequestHandler extends RequestHandler {
-	constructor() {
-		super(MachineServerMessagingProtocol.MESSAGE_TYPES.OPEN_MACHINE_MESSAGE_TYPE);
-	}
-
-	async handle(request, machineserver) {
-		logger.info(`open machine: ${request.machineId}...`);
-		try {
-			// we always need a machine definition in request!
-			const result = await machineserver.openMachine(request.machineDefinition, request.session);
-			logger.info(`open machine ${request.machineId} successful`);
-			return this.confirm(request, result);
-		} catch (err) {
-			logger.error(`open machine ${request.machineId} failed:`, err);
-			throw this.reject(request, `Failed to open machine with id '${request.machineId}'!`);
-		}
-	}
-}
-
-class LoadMachineRequestHandler extends RequestHandler {
-	constructor() {
-		super(MachineServerMessagingProtocol.MESSAGE_TYPES.LOAD_MACHINE_MESSAGE_TYPE);
-	}
-
-	async handle(request, machineserver, repositoryManager) {
-		logger.info(`load machine: ${request.machineId}...`);
-		const { machineId, migrations, scope } = request;
-		try {
-			const result = await machineserver.loadMachine(machineId, scope, async () => {
-				const machine = await repositoryManager.machineRepository.findMachine(machineId);
-				if (machine.isTemplate) machine.scope = scope;
-				return machine;
-			});
-			if (migrations) {
-				const migrated = await machineserver.applyMigrations(machineId, scope, migrations);
-				result.machine = migrated.machine;
-			}
-			const newMachine = !!result.templateId;
-			if (newMachine) {
-				await repositoryManager.machineRepository.saveMachine(JSON.parse(JSON.stringify(result.machine)));
-			}
-			logger.info(`load machine ${machineId} successful`);
-			return this.confirm(request, result);
-		} catch (err) {
-			logger.error(`load machine ${machineId} failed:`, err);
-			throw this.reject(request, `Failed to load machine with id '${machineId}'!`);
-		}
-	}
-}
-
-class LoadSubscribeMachineRequestHandler extends RequestHandler {
-	constructor() {
-		super(MachineServerMessagingProtocol.MESSAGE_TYPES.LOAD_SUBSCRIBE_MACHINE_MESSAGE_TYPE);
-	}
-
-	createSubscribeRequest(response, loadRequest) {
-		const { machine } = response || {};
-		const { requestId, scope, sender, session } = loadRequest;
-		const machineId = machine ? machine.id : undefined;
-		return { type: 'subscribe', machineId, scope, session, sender, requestId }; // : IdGenerator.generate() };
-	}
-
-	async send(request, machineserver) {
-		try {
-			const subscribeHandler = new SubscribeMachineRequestHandler();
-			await subscribeHandler.handle(request, machineserver);
-		} catch (err) {
-			/* simply log and ignore */
-			logger.error(`Failed to subscribe to machine ${request.machineId}!\nError:`, err);
-		}
-	}
-	async handle(request, machineserver, repositoryManager) {
-		const result = await new LoadMachineRequestHandler().handle(request, machineserver, repositoryManager);
-		const subscribe = this.createSubscribeRequest(result.response, request);
-		await this.send(subscribe, machineserver);
-		return result;
-	}
-}
-
-class LoadSheetCellsRequestHandler extends RequestHandler {
-	constructor() {
-		super(MachineServerMessagingProtocol.MESSAGE_TYPES.LOAD_SHEET_CELLS);
-	}
-
-	async handle(request, machineserver) {
-		logger.info('LoadSheetCellsRequestHandler...');
-		const { machineId, machineDescriptor, command } = request;
-		const runner = machineserver.getMachineRunner(machineId);
-		if (runner) {
-			const result = await runner.request('updateMachine', getUserId(request), machineDescriptor);
-			logger.info(`LoadSheetCellsRequestHandler update machine: ${runner.name}`);
-			return this.confirm(request, {
-				machineId,
-				command: command.name,
-				machineDescriptor: result
-			});
-		}
-		// no runner, no machine:
-		throw this.reject(request, `No machine found with id '${request.machineId}'!`);
-	}
-}
-class AddInboxMessageRequestHandler extends RequestHandler {
-	constructor() {
-		super(MachineServerMessagingProtocol.MESSAGE_TYPES.ADD_INBOX_MESSAGE);
-	}
-
-	async handle(request, machineserver) {
-		logger.info('AddInboxMessageRequestHandler...');
-		// messages = [ data1, data2,...]
-		const { machineId, streamsheetId, requestId } = request;
-		const { metadata = { requestId } } = request;
-		let { message } = request;
-		try {
-			message = JSON.parse(message);
-		} catch (error) {
-			// Do nothing
-		}
-		const runner = machineserver.getMachineRunner(machineId);
-		if (runner) {
-			const result = await runner.request('addInboxMessage', getUserId(request), {
-				message,
-				metadata,
-				streamsheetId
-			});
-			logger.info('AddInboxMessageRequestHandler add message: ', message);
-			return this.confirm(request, {
-				machineId,
-				streamsheetId,
-				message: result.message
-			});
-		}
-		// no runner, no machine:
-		throw this.reject(request, `No machine found with id '${machineId}'!`);
-	}
-}
-
-class GetCellRawValueRequestHandler extends RequestHandler {
-	constructor() {
-		super(MachineServerMessagingProtocol.MESSAGE_TYPES.GET_CELL_RAW_VALUE);
-	}
-
-	async handle(request, machineserver) {
-		const { machineId, reference, streamsheetId } = request;
-		const runner = machineserver.getMachineRunner(machineId);
-		if (runner) {
-			const result = await runner.request('getCellRawValue', getUserId(request), {
-				streamsheetId,
-				index: reference
-			});
-			return this.confirm(request, {
-				machineId,
-				streamsheetId,
-				rawvalue: result.rawvalue
-			});
-		}
-		// no runner, no machine:
-		throw this.reject(request, `No machine found with id '${machineId}'!`);
-	}
-}
-
-class SetNamedCellsRequestHandler extends RequestHandler {
-	constructor() {
-		super(MachineServerMessagingProtocol.MESSAGE_TYPES.SET_NAMED_CELLS);
-	}
-
-	async handle(request, machineserver) {
-		logger.info('SetNamedCellsRequestHandler...');
-		// namedCells = { name: { newName, formula, value, type } }
-		const { machineId, namedCells, streamsheetId } = request;
-		const runner = machineserver.getMachineRunner(machineId);
-		if (runner) {
-			const result = await runner.request('setNamedCells', getUserId(request), {
-				namedCells,
-				streamsheetId
-			});
-			logger.info('SetNamedCellsRequestHandler set named-cells: ', namedCells);
-			return this.confirm(request, {
-				machineId,
-				streamsheetId,
-				namedCells: result.namedCells
-			});
-		}
-		// no runner, no machine:
-		throw this.reject(request, `No machine found with id '${machineId}'!`);
-	}
-}
-
-// deprecated? corresponding message topic seems to be unused...
-class SetSheetCellsRequestHandler extends RequestHandler {
-	constructor() {
-		super(MachineServerMessagingProtocol.MESSAGE_TYPES.SET_SHEET_CELLS);
-	}
-
-	// TODO: maybe remove LoadSheetCells and handle that with a clear property within request...
-	async handle(request, machineserver) {
-		logger.info('SetSheetCellsRequestHandler...');
-		const { machineId, streamsheetId, command } = request;
-		const runner = machineserver.getMachineRunner(machineId);
-		if (runner) {
-			// TODO we have to define the format of passed cells => convert appropriately...
-			const cellDescriptors = request.cellDescriptors;
-			const cells = descriptorsToCellDescriptorsObject(filterRequestCellDescriptors(cellDescriptors));
-			const result = await runner.request('setCells', getUserId(request), {
-				cells,
-				streamsheetId
-			});
-			logger.info('SetSheetCellsRequestHandler set cells: ', cells);
-			return this.confirm(request, {
-				machineId,
-				streamsheetId,
-				cells: result.cells,
-				cellsObject: descriptorsToCellDescriptorsObject(result.cells),
-				command: command.name
-			});
-		}
-		// no runner, no machine:
-		throw this.reject(request, `No machine found with id '${request.machineId}'!`);
-	}
-}
-
-// DL-1668
-class SetCellsCommandRequestHandler {
-	toReferences(all, descr) {
-		// DL-1668 delete cell if it has no value, formula or level...
-		if (descr.value == null && !descr.formula && !descr.level) {
-			all.push(descr.reference);
-		}
-		return all;
-	}
-
-	async deleteCells(descriptors = [], runner, streamsheetId, userId) {
-		const deleteCells = descriptors.reduce(this.toReferences, []);
-		if (deleteCells.length) {
-			try {
-				return runner.request('deleteCells', userId, { indices: deleteCells, streamsheetId });
-			} catch (ex) {
-				/* ignore any failure on delete */
-			}
-		}
-		return undefined;
-	}
-
-	async updateCells(descriptors, runner, streamsheetId, userId) {
-		const updateCells = filterRequestCellDescriptors(descriptors);
-		const cells = descriptorsToCellDescriptorsObject(updateCells);
-		return runner.request('setCells', userId, { cells, streamsheetId });
-	}
-
-	async handleCommand(command, runner, streamsheetId, userId, undo) {
-		const cellDescriptors = undo ? command.undo.cellDescriptors : command.cells;
-		await this.deleteCells(cellDescriptors, runner, streamsheetId, userId);
-		return this.updateCells(cellDescriptors, runner, streamsheetId, userId);
-	}
-}
-
-class SetCellDataCommandRequestHandler {
-	async handleCommand(command, runner, streamsheetId, userId, undo) {
-		let result = {};
-		const { json, expr } = command.undo;
-		if (undo && !json && !expr) {
-			// undo command but cell was empty before
-			if (command.reference) {
-				const ranges = command.reference.split(';');
-				const cellranges = ranges.map((range) => fixCellRange(range));
-				result = await runner.request('deleteCells', userId, {
-					ranges: cellranges,
-					streamsheetId
-				});
-			}
-		} else {
-			const descr = getCellDescriptorFromCommand(command, undo);
-			result = await runner.request('setCellAt', userId, {
-				index: command.reference,
-				celldescr: descr,
-				streamsheetId
-			});
-		}
-		return result;
-	}
-}
-
-class SetGraphItemsCommandRequestHandler {
-	async handleCommand(command, runner, streamsheetId, userId /* , undo */) {
-		const { streamsheetIds, graphItems } = command;
-		return runner.request('replaceGraphItems', userId, { graphItems, streamsheetIds });
-	}
-}
-
-class SetCellLevelsCommandRequestHandler {
-	async handleCommand(command, runner, streamsheetId, userId) {
-		return command.levels
-			? runner.request('setCellsLevel', userId, { levels: command.levels, streamsheetId })
-			: { warning: 'No levels object within SetCellLevelsCommand!' };
-	}
-}
-
-class DeleteCellContentCommandRequestHandler {
-	async handleCommand(command, runner, streamsheetId, userId, undo) {
-		let result;
-		if (undo) {
-			const { cellDescriptors } = command.undo;
-			const cells = descriptorsToCellDescriptorsObject(filterRequestCellDescriptors(cellDescriptors));
-			result = await runner.request('setCells', userId, { cells, streamsheetId });
-		} else if (command.reference && (command.action === 'all' || command.action === 'values')) {
-			// reference might contain several ranges, separated by ';'...
-			const ranges = command.reference.split(';');
-			// pop last cell, which refers to the active cell...
-			ranges.pop();
-			// range might be a single cell, so...
-			const cellranges = ranges.map((range) => fixCellRange(range));
-			// result contains array of deleted cells...
-			result = await runner.request('deleteCells', userId, { ranges: cellranges, streamsheetId });
-		}
-		return result || {};
-	}
-}
-
-class ExecuteFunctionCommandRequestHandler {
-	async handleCommand(command, runner, streamsheetId, userId) {
-		return runner.request('executeFunction', userId, {
-			funcstr: command.function,
-			streamsheetId
-		});
-	}
-}
-
-class DeleteTreeItemCommandRequestHandler {
-	async handleCommand(command, runner, streamsheetId, userId) {
-		const cmdinfo = command.custom || {};
-		const messageId = command.level === -1 ? -1 : cmdinfo.messageId;
-		return runner.request('deleteMessage', userId, {
-			messageId,
-			messageBox: cmdinfo.messageBox,
-			streamsheetId
-		});
-	}
-}
-
-class MarkCellValuesCommandRequestHandler {
-	async handleCommand(command, runner, streamsheetId, userId) {
-		return runner.request('markRequests', userId, {
-			markers: command.markers,
-			streamsheetId
-		});
-	}
-}
-class ZoomChartCommandRequestHandler {
-	constructor(allHandlers) {
-		this.handlers = allHandlers;
-	}
-	sortCommands(cmd1, cmd2) {
-		// command.MarkCellValuesCommand always first
-		if (cmd1.name === 'command.MarkCellValuesCommand') return -1;
-		if (cmd2.name === 'command.MarkCellValuesCommand') return 1;
-		return 0;
-	}
-
-	async runCommand(cmd, runner, userId, defStreamsheetId) {
-		try {
-			const { name, streamsheetId = defStreamsheetId } = cmd;
-			const handler = this.handlers.get(name);
-			if (handler) return await handler.handleCommand(cmd, runner, streamsheetId, userId);
-			throw new Error(`No handler for command: ${cmd.name}`);
-		} catch (err) {
-			return err;
-		}
-	}
-	async handleCommand(command, runner, streamsheetId, userId /* , undo */) {
-		command.commands.sort(this.sortCommands);
-		const results = await Promise.all(
-			command.commands.map((cmd) => this.runCommand(cmd, runner, userId, streamsheetId))
-		);
-		return results;
-	}
-}
-
-class UpdateSheetNamesCommandRequestHandler {
-	mapCommand(command) {
-		let cmd = {};
-		cmd.name = command.sheetname;
-		switch (command.name) {
-			case 'command.AddSheetNameCommand':
-			case 'command.SetSheetNameCommand':
-				cmd.celldescr = getCellDescriptorFromCommand(command);
-				cmd.celldescr.newName = command.newName;
-				break;
-			case 'command.DeleteSheetNameCommand':
-				break;
-			default:
-				cmd = undefined;
-		}
-		return cmd;
-	}
-
-	async handleCommand(command, runner, streamsheetId, userId) {
-		const namedCells = {};
-		command.commands.forEach((cmd) => {
-			const mappedCmd = this.mapCommand(cmd);
-			if (mappedCmd) namedCells[mappedCmd.name] = mappedCmd.celldescr || {};
-		});
-		return Object.keys(namedCells).length
-			? runner.request('setNamedCells', userId, { namedCells, streamsheetId })
-			: { warning: 'Ignore UpdateSheetNamesCommand because it contains no update commands' };
-	}
-}
-
-class CommandRequestHandler extends RequestHandler {
-	constructor() {
-		super(MachineServerMessagingProtocol.MESSAGE_TYPES.COMMAND_MESSAGE_TYPE);
-		this._commandRequestHandlers = new Map([
-			['command.DeleteCellContentCommand', new DeleteCellContentCommandRequestHandler()],
-			['command.DeleteTreeItemCommand', new DeleteTreeItemCommandRequestHandler()],
-			['command.ExecuteFunctionCommand', new ExecuteFunctionCommandRequestHandler()],
-			['command.MarkCellValuesCommand', new MarkCellValuesCommandRequestHandler()],
-			['command.SetCellDataCommand', new SetCellDataCommandRequestHandler()],
-			['command.SetCellLevelsCommand', new SetCellLevelsCommandRequestHandler()],
-			['command.SetCellsCommand', new SetCellsCommandRequestHandler()],
-			['command.SetGraphItemsCommand', new SetGraphItemsCommandRequestHandler()],
-			['command.UpdateSheetNamesCommand', new UpdateSheetNamesCommandRequestHandler()]
-		]);
-		addAll(ServerCommandsRequestHandlers, this._commandRequestHandlers);
-		// compound commands:
-		this._commandRequestHandlers.set(
-			'command.ZoomChartCommand',
-			new ZoomChartCommandRequestHandler(this._commandRequestHandlers)
-		);
-		// include editable-web-component:
-		// this.compoundCommandHandler = new CompoundCommandRequestHandler(this._commandRequestHandlers);
-	}
-
-	async handle(request, machineserver) {
-		const { command, machineId } = request;
-		const streamsheetId = request.streamsheetId || command.streamsheetId;
-		const runner = machineserver.getMachineRunner(machineId);
-		// logger.info('handle command request: ', command);
-		logger.info(`handle request for command: ${command.name}`);
-		if (runner) {
-			const result =
-				(await this.handleCommand(command, runner, streamsheetId, getUserId(request), request.undo)) || {};
-			result.command = command.name;
-			result.machineId = machineId;
-			result.streamsheetId = streamsheetId;
-			return this.confirm(request, result);
-		}
-		// throw this.reject(request, `No machine found with id '${request.machineId}'.`);
-		logger.info(`Ignore command "${command.name}"! No machine found for id ${machineId}.`);
-		return this.confirm(request, { warning: `No machine found for id ${machineId}.` });
-	}
-
-	async handleCommand(command, runner, streamsheetId, userId, undo) {
-		// include editable-web-component:
-		// const requestHandler = command.name === 'command.CompoundCommand'
-		// 		? this.compoundCommandHandler
-		// 		: this._commandRequestHandlers.get(command.name);
-		// ~
-
-		// delete editable-web-component:
-		const requestHandler = this._commandRequestHandlers.get(command.name);
-		// ~
-
-		if (requestHandler) {
-			const result = await requestHandler.handleCommand(command, runner, streamsheetId, userId, undo);
-			return result;
-		}
-		logger.info(`Ignore command: ${command.name}`);
-		return { warning: `Unknown command: ${command.name}.` };
-	}
-}
-
-class MetaInformationRequestHandler extends RequestHandler {
-	constructor() {
-		super(MachineServerMessagingProtocol.MESSAGE_TYPES.META_INFORMATION_MESSAGE_TYPE);
-	}
-
-	handle(request /* , machineserver */) {
-		logger.info('MetaInformationRequestHandler');
-		return new Promise((resolve /* , reject */) => {
-			const meta = {
-				version: VERSION,
-				buildNumber: BUILD_NUMBER
-			};
-			resolve(this.confirm(request, meta));
-		});
-	}
-}
-
-class MachineActionRequestHandler extends RequestHandler {
-	constructor() {
-		super(MachineServerMessagingProtocol.MESSAGE_TYPES.MACHINE_ACTION_MESSAGE_TYPE);
-	}
-
-	async handle(request, machineserver) {
-		logger.info('MachineActionRequestHandler');
-		const { action, machineId } = request;
-		const runner = machineserver.getMachineRunner(machineId);
-		if (runner) {
-			try {
-				const result = await runner.request('runMachineAction', getUserId(request), action);
-				return this.confirm(request, result);
-			} catch (error) {
-				return this.reject(request, error.message);
-			}
-		}
-		return this.reject(request, `No machine found with id '${request.machineId}'.`);
-	}
-}
-
-module.exports = {
-	CommandRequestHandler,
-	AddInboxMessageRequestHandler,
-	CreateStreamSheetRequestHandler,
-	DeleteMachineRequestHandler,
-	DeleteStreamSheetRequestHandler,
-	GetMachineRequestHandler,
-	GetCellRawValueRequestHandler,
-	LoadMachineRequestHandler,
-	LoadSubscribeMachineRequestHandler,
-	LoadSheetCellsRequestHandler,
-	MachineActionRequestHandler,
-	MachineUpdateSettingsRequestHandler,
-	MachineUpdateExtensionSettingsRequestHandler,
-	MetaInformationRequestHandler,
-	OpenMachineRequestHandler,
-	PauseMachineRequestHandler,
-	RenameMachineRequestHandler,
-	UpdateStreamSheetStreamsRequestHandler,
-	SetMachineCycleTimeRequestHandler,
-	SetMachineLocaleRequestHandler,
-	SetMachineUpdateIntervalRequestHandler,
-	SetNamedCellsRequestHandler,
-	SetSheetCellsRequestHandler,
-	SetStreamSheetsOrderRequestHandler,
-	StartMachineRequestHandler,
-	StepMachineRequestHandler,
-	StopMachineRequestHandler,
-	SubscribeMachineRequestHandler,
-	UnloadMachineRequestHandler,
-	UnsubscribeMachineRequestHandler,
-	UpdateMachineImageRequestHandler
-};
-=======
  const { RequestHandler } = require('@cedalo/service-core');
  const { MachineServerMessagingProtocol } = require('@cedalo/protocols');
  const { decode } = require('../utils/utils');
@@ -932,7 +16,7 @@
  const VERSION = require('../../package.json').version;
  const BUILD_NUMBER = require('../../meta.json').buildNumber;
  const ServerCommandsRequestHandlers = require('./ServerCommandsRequestHandlers');
- 
+
  const addAll = (fromMap, toMap) => {
 	 fromMap.forEach((value, key) => toMap.set(key, value));
 	 return toMap;
@@ -949,15 +33,15 @@
 			 return t;
 	 }
  };
- 
+
  const getUserId = (request) => {
 	 const { session = {} } = request;
 	 const user = session.user;
 	 return user && user.userId;
  };
- 
+
  const fixCellRange = (str) => (str && str.indexOf(':') < 0 ? `${str}:${str}` : str);
- 
+
  const parseExpression = trycatch((expr) => JSON.parse(expr), logger);
  const getCellDescriptorFromCommand = (command, undo) => {
 	 const { json, expr } = undo ? command.undo : command;
@@ -973,7 +57,7 @@
 	 }
 	 return undefined;
  };
- 
+
  const filterRequestCellDescriptors = (descriptors = []) =>
 	 descriptors.filter((descr) => {
 		 const { value, formula, type } = descr;
@@ -981,7 +65,7 @@
 		 // filter cells without value, formula or type...
 		 return value != null || formula || (type && type !== 'undefined' && type !== 'null');
 	 });
- 
+
  const descriptorsToCellDescriptorsObject = (descriptors = []) => {
 	 const cells = {};
 	 descriptors.forEach((descr) => {
@@ -991,7 +75,7 @@
 	 });
 	 return cells;
  };
- 
+
  const handleRequest = async (handler, machineserver, request, type, props = {}) => {
 	 logger.info(`handle request: ${type}...`);
 	 const runner = machineserver.getMachineRunner(request.machineId);
@@ -1005,7 +89,7 @@
 	 logger.error(`handle request failed. no machine with id ${request.machineId}!`);
 	 throw handler.reject(request, `No machine found with id '${request.machineId}'!`);
  };
- 
+
  class GetMachineRequestHandler extends RequestHandler {
 	 constructor() {
 		 super(MachineServerMessagingProtocol.MESSAGE_TYPES.GET_MACHINE_MESSAGE_TYPE);
@@ -1021,12 +105,12 @@
 		 throw this.reject(request, `No machine found with id '${request.machineId}'!`);
 	 }
  }
- 
+
  class UnloadMachineRequestHandler extends RequestHandler {
 	 constructor() {
 		 super(MachineServerMessagingProtocol.MESSAGE_TYPES.UNLOAD_MACHINE_MESSAGE_TYPE);
 	 }
- 
+
 	 async handle(request, machineserver) {
 		 const machineId = request.machineId;
 		 const result = { machine: { id: machineId, unloaded: true } };
@@ -1036,12 +120,12 @@
 		 return this.confirm(request, result);
 	 }
  }
- 
+
  class DeleteMachineRequestHandler extends RequestHandler {
 	 constructor() {
 		 super(MachineServerMessagingProtocol.MESSAGE_TYPES.DELETE_MACHINE_MESSAGE_TYPE);
 	 }
- 
+
 	 async handle(request, machineserver) {
 		 const machineId = request.machineId;
 		 const result = { machine: { id: machineId, deleted: true } };
@@ -1051,42 +135,42 @@
 		 return this.confirm(request, result);
 	 }
  }
- 
+
  class StartMachineRequestHandler extends RequestHandler {
 	 constructor() {
 		 super(MachineServerMessagingProtocol.MESSAGE_TYPES.START_MACHINE_MESSAGE_TYPE);
 	 }
- 
+
 	 async handle(request, machineserver) {
 		 return handleRequest(this, machineserver, request, 'start', undefined);
 	 }
  }
- 
+
  class PauseMachineRequestHandler extends RequestHandler {
 	 constructor() {
 		 super(MachineServerMessagingProtocol.MESSAGE_TYPES.PAUSE_MACHINE_MESSAGE_TYPE);
 	 }
- 
+
 	 async handle(request, machineserver) {
 		 return handleRequest(this, machineserver, request, 'pause', undefined);
 	 }
  }
- 
+
  class StopMachineRequestHandler extends RequestHandler {
 	 constructor() {
 		 super(MachineServerMessagingProtocol.MESSAGE_TYPES.STOP_MACHINE_MESSAGE_TYPE);
 	 }
- 
+
 	 async handle(request, machineserver) {
 		 return handleRequest(this, machineserver, request, 'stop', undefined);
 	 }
  }
- 
+
  class RenameMachineRequestHandler extends RequestHandler {
 	 constructor() {
 		 super(MachineServerMessagingProtocol.MESSAGE_TYPES.RENAME_MACHINE_MESSAGE_TYPE);
 	 }
- 
+
 	 async handle(request, machineserver, repositoryManager) {
 		 const nameInUse = await repositoryManager.machineRepository.machineWithNameExists(
 			 request.machineId,
@@ -1101,23 +185,23 @@
 		 });
 	 }
  }
- 
+
  class UpdateMachineImageRequestHandler extends RequestHandler {
 	 constructor() {
 		 super(MachineServerMessagingProtocol.MESSAGE_TYPES.UPDATE_MACHINE_IMAGE_MESSAGE_TYPE);
 	 }
- 
+
 	 async handle(request, machineserver) {
 		 const { previewImage, titleImage } = request;
 		 return handleRequest(this, machineserver, request, 'update', { props: { previewImage, titleImage } });
 	 }
  }
- 
+
  class UpdateStreamSheetStreamsRequestHandler extends RequestHandler {
 	 constructor() {
 		 super(MachineServerMessagingProtocol.EVENTS.STREAMSHEET_STREAM_UPDATE_EVENT); // FIXME: in protocols
 	 }
- 
+
 	 async handle(request, machineserver) {
 		 // const settings = request.streams; // FIXME: replace and fix in client etc after demo
 		 const { streamsheetId, streams } = request;
@@ -1127,22 +211,22 @@
 		 });
 	 }
  }
- 
+
  class StepMachineRequestHandler extends RequestHandler {
 	 constructor() {
 		 super(MachineServerMessagingProtocol.MESSAGE_TYPES.STEP_MACHINE_MESSAGE_TYPE);
 	 }
- 
+
 	 async handle(request, machineserver) {
 		 return handleRequest(this, machineserver, request, 'step', undefined);
 	 }
  }
- 
+
  class SubscribeMachineRequestHandler extends RequestHandler {
 	 constructor() {
 		 super(MachineServerMessagingProtocol.MESSAGE_TYPES.SUBSCRIBE_MACHINE_MESSAGE_TYPE);
 	 }
- 
+
 	 async handle(request, machineserver) {
 		 const clientId = request.sender ? request.sender.id : undefined;
 		 return handleRequest(this, machineserver, request, 'subscribe', {
@@ -1150,48 +234,48 @@
 		 });
 	 }
  }
- 
+
  /** @deprecated REVIEW: is this really good? will affect all clients, even those which can handle fast updates... */
  class SetMachineUpdateIntervalRequestHandler extends RequestHandler {
 	 constructor() {
 		 super(MachineServerMessagingProtocol.MESSAGE_TYPES.SET_MACHINE_UPDATE_INTERVAL_MESSAGE_TYPE);
 	 }
- 
+
 	 async handle(request, machineserver) {
 		 const stepUpdateInterval = request.streamsheetStepInterval || -1;
 		 return handleRequest(this, machineserver, request, 'updateMachineMonitor', { props: { stepUpdateInterval } });
 	 }
  }
- 
+
  class SetMachineCycleTimeRequestHandler extends RequestHandler {
 	 constructor() {
 		 super(MachineServerMessagingProtocol.MESSAGE_TYPES.SET_MACHINE_CYCLE_TIME_MESSAGE_TYPE);
 	 }
- 
+
 	 async handle(request, machineserver) {
 		 return handleRequest(this, machineserver, request, 'update', {
 			 props: { cycletime: request.cycleTime }
 		 });
 	 }
  }
- 
+
  class SetMachineLocaleRequestHandler extends RequestHandler {
 	 constructor() {
 		 super(MachineServerMessagingProtocol.MESSAGE_TYPES.SET_MACHINE_LOCALE_MESSAGE_TYPE);
 	 }
- 
+
 	 async handle(request, machineserver) {
 		 return handleRequest(this, machineserver, request, 'update', {
 			 props: { locale: request.locale }
 		 });
 	 }
  }
- 
+
  class MachineUpdateExtensionSettingsRequestHandler extends RequestHandler {
 	 constructor() {
 		 super(MachineServerMessagingProtocol.MESSAGE_TYPES.MACHINE_UPDATE_EXTENSION_SETTINGS);
 	 }
- 
+
 	 async handle(request, machineserver) {
 		 const { extensionId, settings } = request;
 		 return handleRequest(this, machineserver, request, 'extensionUpdate', {
@@ -1202,12 +286,12 @@
 		 });
 	 }
  }
- 
+
  class MachineUpdateSettingsRequestHandler extends RequestHandler {
 	 constructor() {
 		 super(MachineServerMessagingProtocol.MESSAGE_TYPES.MACHINE_UPDATE_SETTINGS);
 	 }
- 
+
 	 async handle(request, machineserver, repositoryManager) {
 		 const { settings = {} } = request;
 		 const { cycleTime, isOPCUA, locale, newName, view } = settings;
@@ -1233,12 +317,12 @@
 		 });
 	 }
  }
- 
+
  class UnsubscribeMachineRequestHandler extends RequestHandler {
 	 constructor() {
 		 super(MachineServerMessagingProtocol.MESSAGE_TYPES.UNSUBSCRIBE_MACHINE_MESSAGE_TYPE);
 	 }
- 
+
 	 async handle(request, machineserver) {
 		 const { machineId, sender } = request;
 		 const clientId = sender ? sender.id : undefined;
@@ -1251,12 +335,12 @@
 		 }
 	 }
  }
- 
+
  class CreateStreamSheetRequestHandler extends RequestHandler {
 	 constructor() {
 		 super(MachineServerMessagingProtocol.MESSAGE_TYPES.CREATE_STREAMSHEET_MESSAGE_TYPE);
 	 }
- 
+
 	 async handle(request, machineserver) {
 		 const { machineId } = request;
 		 const userId = getUserId(request);
@@ -1272,12 +356,12 @@
 		 throw this.reject(request, `No machine found with id '${request.machineId}'!`);
 	 }
  }
- 
+
  class DeleteStreamSheetRequestHandler extends RequestHandler {
 	 constructor() {
 		 super(MachineServerMessagingProtocol.MESSAGE_TYPES.DELETE_STREAMSHEET_MESSAGE_TYPE);
 	 }
- 
+
 	 async handle(request, machineserver) {
 		 const { streamsheetId } = request;
 		 return handleRequest(this, machineserver, request, 'deleteStreamSheet', {
@@ -1285,23 +369,23 @@
 		 });
 	 }
  }
- 
+
  class SetStreamSheetsOrderRequestHandler extends RequestHandler {
 	 constructor() {
 		 super(MachineServerMessagingProtocol.MESSAGE_TYPES.STREAMSHEETS_ORDER_MESSAGE_TYPE);
 	 }
- 
+
 	 async handle(request, machineserver) {
 		 const { streamsheetIDs } = request;
 		 return handleRequest(this, machineserver, request, 'setStreamSheetsOrder', { streamsheetIDs });
 	 }
  }
- 
+
  class OpenMachineRequestHandler extends RequestHandler {
 	 constructor() {
 		 super(MachineServerMessagingProtocol.MESSAGE_TYPES.OPEN_MACHINE_MESSAGE_TYPE);
 	 }
- 
+
 	 async handle(request, machineserver) {
 		 logger.info(`open machine: ${request.machineId}...`);
 		 try {
@@ -1315,12 +399,12 @@
 		 }
 	 }
  }
- 
+
  class LoadMachineRequestHandler extends RequestHandler {
 	 constructor() {
 		 super(MachineServerMessagingProtocol.MESSAGE_TYPES.LOAD_MACHINE_MESSAGE_TYPE);
 	 }
- 
+
 	 async handle(request, machineserver, repositoryManager) {
 		 logger.info(`load machine: ${request.machineId}...`);
 		 const { machineId, migrations, scope } = request;
@@ -1346,19 +430,19 @@
 		 }
 	 }
  }
- 
+
  class LoadSubscribeMachineRequestHandler extends RequestHandler {
 	 constructor() {
 		 super(MachineServerMessagingProtocol.MESSAGE_TYPES.LOAD_SUBSCRIBE_MACHINE_MESSAGE_TYPE);
 	 }
- 
+
 	 createSubscribeRequest(response, loadRequest) {
 		 const { machine } = response || {};
 		 const { requestId, scope, sender, session } = loadRequest;
 		 const machineId = machine ? machine.id : undefined;
 		 return { type: 'subscribe', machineId, scope, session, sender, requestId }; // : IdGenerator.generate() };
 	 }
- 
+
 	 async send(request, machineserver) {
 		 try {
 			 const subscribeHandler = new SubscribeMachineRequestHandler();
@@ -1375,12 +459,12 @@
 		 return result;
 	 }
  }
- 
+
  class LoadSheetCellsRequestHandler extends RequestHandler {
 	 constructor() {
 		 super(MachineServerMessagingProtocol.MESSAGE_TYPES.LOAD_SHEET_CELLS);
 	 }
- 
+
 	 async handle(request, machineserver) {
 		 logger.info('LoadSheetCellsRequestHandler...');
 		 const { machineId, machineDescriptor, command } = request;
@@ -1402,7 +486,7 @@
 	 constructor() {
 		 super(MachineServerMessagingProtocol.MESSAGE_TYPES.ADD_INBOX_MESSAGE);
 	 }
- 
+
 	 async handle(request, machineserver) {
 		 logger.info('AddInboxMessageRequestHandler...');
 		 // messages = [ data1, data2,...]
@@ -1432,12 +516,12 @@
 		 throw this.reject(request, `No machine found with id '${machineId}'!`);
 	 }
  }
- 
+
  class GetCellRawValueRequestHandler extends RequestHandler {
 	 constructor() {
 		 super(MachineServerMessagingProtocol.MESSAGE_TYPES.GET_CELL_RAW_VALUE);
 	 }
- 
+
 	 async handle(request, machineserver) {
 		 const { machineId, reference, streamsheetId } = request;
 		 const runner = machineserver.getMachineRunner(machineId);
@@ -1456,12 +540,12 @@
 		 throw this.reject(request, `No machine found with id '${machineId}'!`);
 	 }
  }
- 
+
  class SetNamedCellsRequestHandler extends RequestHandler {
 	 constructor() {
 		 super(MachineServerMessagingProtocol.MESSAGE_TYPES.SET_NAMED_CELLS);
 	 }
- 
+
 	 async handle(request, machineserver) {
 		 logger.info('SetNamedCellsRequestHandler...');
 		 // namedCells = { name: { newName, formula, value, type } }
@@ -1483,13 +567,13 @@
 		 throw this.reject(request, `No machine found with id '${machineId}'!`);
 	 }
  }
- 
+
  // deprecated? corresponding message topic seems to be unused...
  class SetSheetCellsRequestHandler extends RequestHandler {
 	 constructor() {
 		 super(MachineServerMessagingProtocol.MESSAGE_TYPES.SET_SHEET_CELLS);
 	 }
- 
+
 	 // TODO: maybe remove LoadSheetCells and handle that with a clear property within request...
 	 async handle(request, machineserver) {
 		 logger.info('SetSheetCellsRequestHandler...');
@@ -1516,7 +600,7 @@
 		 throw this.reject(request, `No machine found with id '${request.machineId}'!`);
 	 }
  }
- 
+
  // DL-1668
  class SetCellsCommandRequestHandler {
 	 toReferences(all, descr) {
@@ -1535,13 +619,13 @@
 		 });
 		 return cellDescriptors;
 	 }
- 
+
 	 async handleCommand(command, runner, streamsheetId, userId, undo) {
 		 const cellDescriptors = undo ? command.undo.cellDescriptors : command.cells;
 		 const cells = this.adjustCellDescriptors(cellDescriptors);
 		 return runner.request('setCells', userId, { cells, streamsheetId });
 	 }
- 
+
 	 getRequest(command) {
 		 return {
 			 type: 'setCells',
@@ -1550,7 +634,7 @@
 		 };
 	 }
  }
- 
+
  class SetCellDataCommandRequestHandler {
 	 async handleCommand(command, runner, streamsheetId, userId, undo) {
 		 let result = {};
@@ -1576,14 +660,14 @@
 		 return result;
 	 }
  }
- 
+
  class SetGraphItemsCommandRequestHandler {
 	 async handleCommand(command, runner, streamsheetId, userId /* , undo */) {
 		 const { streamsheetIds, graphItems } = command;
 		 return runner.request('replaceGraphItems', userId, { graphItems, streamsheetIds });
 	 }
  }
- 
+
  class SetCellLevelsCommandRequestHandler {
 	 async handleCommand(command, runner, streamsheetId, userId) {
 		 return command.levels
@@ -1591,7 +675,7 @@
 			 : { warning: 'No levels object within SetCellLevelsCommand!' };
 	 }
  }
- 
+
  class DeleteCellContentCommandRequestHandler {
 	 getCellRanges(reference) {
 		 let cellranges;
@@ -1626,7 +710,7 @@
 		 };
 	 }
  }
- 
+
  class ExecuteFunctionCommandRequestHandler {
 	 async handleCommand(command, runner, streamsheetId, userId) {
 		 return runner.request('executeFunction', userId, {
@@ -1635,7 +719,7 @@
 		 });
 	 }
  }
- 
+
  class DeleteTreeItemCommandRequestHandler {
 	 async handleCommand(command, runner, streamsheetId, userId) {
 		 const cmdinfo = command.custom || {};
@@ -1647,7 +731,7 @@
 		 });
 	 }
  }
- 
+
  class MarkCellValuesCommandRequestHandler {
 	 async handleCommand(command, runner, streamsheetId, userId) {
 		 return runner.request('markRequests', userId, {
@@ -1668,7 +752,7 @@
 		 this.handlers = allHandlers;
 		 this.requestReducer = this.requestReducer.bind(this);
 	 }
- 
+
 	 sortCommands(cmd1, cmd2) {
 		 // command.MarkCellValuesCommand always first
 		 if (cmd1.name === 'command.MarkCellValuesCommand') return -1;
@@ -1689,7 +773,7 @@
 			 : Promise.resolve({ error: 'ZoomChartCommand contains unsupported commands!' });
 	 }
  }
- 
+
  class UpdateSheetNamesCommandRequestHandler {
 	 mapCommand(command) {
 		 let cmd = {};
@@ -1707,7 +791,7 @@
 		 }
 		 return cmd;
 	 }
- 
+
 	 async handleCommand(command, runner, streamsheetId, userId) {
 		 const namedCells = {};
 		 command.commands.forEach((cmd) => {
@@ -1719,7 +803,7 @@
 			 : { warning: 'Ignore UpdateSheetNamesCommand because it contains no update commands' };
 	 }
  }
- 
+
  class CommandRequestHandler extends RequestHandler {
 	 constructor() {
 		 super(MachineServerMessagingProtocol.MESSAGE_TYPES.COMMAND_MESSAGE_TYPE);
@@ -1743,7 +827,7 @@
 		 // include editable-web-component:
 		 // this.compoundCommandHandler = new CompoundCommandRequestHandler(this._commandRequestHandlers);
 	 }
- 
+
 	 async handle(request, machineserver) {
 		 const { command, machineId } = request;
 		 const streamsheetId = request.streamsheetId || command.streamsheetId;
@@ -1762,18 +846,18 @@
 		 logger.info(`Ignore command "${command.name}"! No machine found for id ${machineId}.`);
 		 return this.confirm(request, { warning: `No machine found for id ${machineId}.` });
 	 }
- 
+
 	 async handleCommand(command, runner, streamsheetId, userId, undo) {
 		 // include editable-web-component:
 		 // const requestHandler = command.name === 'command.CompoundCommand'
 		 // 		? this.compoundCommandHandler
 		 // 		: this._commandRequestHandlers.get(command.name);
 		 // ~
- 
+
 		 // delete editable-web-component:
 		 const requestHandler = this._commandRequestHandlers.get(command.name);
 		 // ~
- 
+
 		 if (requestHandler) {
 			 const result = await requestHandler.handleCommand(command, runner, streamsheetId, userId, undo);
 			 return result;
@@ -1782,12 +866,12 @@
 		 return { warning: `Unknown command: ${command.name}.` };
 	 }
  }
- 
+
  class MetaInformationRequestHandler extends RequestHandler {
 	 constructor() {
 		 super(MachineServerMessagingProtocol.MESSAGE_TYPES.META_INFORMATION_MESSAGE_TYPE);
 	 }
- 
+
 	 handle(request /* , machineserver */) {
 		 logger.info('MetaInformationRequestHandler');
 		 return new Promise((resolve /* , reject */) => {
@@ -1799,12 +883,12 @@
 		 });
 	 }
  }
- 
+
  class MachineActionRequestHandler extends RequestHandler {
 	 constructor() {
 		 super(MachineServerMessagingProtocol.MESSAGE_TYPES.MACHINE_ACTION_MESSAGE_TYPE);
 	 }
- 
+
 	 async handle(request, machineserver) {
 		 logger.info('MachineActionRequestHandler');
 		 const { action, machineId } = request;
@@ -1820,7 +904,7 @@
 		 return this.reject(request, `No machine found with id '${request.machineId}'.`);
 	 }
  }
- 
+
  module.exports = {
 	 CommandRequestHandler,
 	 AddInboxMessageRequestHandler,
@@ -1853,6 +937,4 @@
 	 UnloadMachineRequestHandler,
 	 UnsubscribeMachineRequestHandler,
 	 UpdateMachineImageRequestHandler
- };
- 
->>>>>>> 5ba3f5c1
+ };