--- conflicted
+++ resolved
@@ -25,11 +25,7 @@
 	},
 	{
 		target: '#stream-app-edit-area',
-<<<<<<< HEAD
-		content: 'Next to the Inbox there is the "grid". The grid of a Streamsheet is the place where the logic for analyzing, processing and visualizing data is entered. With every new step, the whole sheet recalculates itself. All of your logic within the grid will be calculated one cell after another. The calculation starts from left to right and from top to bottom! (A1,B1,C1...A2 This is very important to remember, since the order of referenced cells can have various effects on your results.'
-=======
 		content: 'Next to the Inbox there is the "grid". The grid of a Streamsheet is the place where the logic for analyzing, processing and visualizing data is entered. With every new step, the whole sheet recalculates itself. All of your logic within the grid will be calculated one cell after another. The calculation starts from left to right and from top to bottom! (A1,B1,C1...A2) This is very important to remember, since the order of referenced cells can have various effects on your results.'
->>>>>>> 0ff8f787
 	},
 	{
 		target: '#stream-app-toolbar',
