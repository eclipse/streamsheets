{
  "name": "@cedalo/service-machines",
  "version": "1.6.2",
  "description": "A service for managing machines.",
  "main": "index.js",
  "scripts": {
    "bundle": "npx webpack --config webpack.config.js",
    "lint": "./node_modules/.bin/eslint .",
    "test": "./node_modules/.bin/jest --runInBand --forceExit",
    "retrieve-build-number": "node ./scripts/retrieve-build-number.js",
    "start": "node ./start.js",
    "start:min": "node start.min.js",
    "start-debug": "node --inspect=0.0.0.0 ./start.js"
  },
  "repository": {
    "type": "git",
    "url": "git+https://github.com/cedalo/streamsheets.git"
  },
  "author": "Cedalo AG",
  "bugs": {
    "url": "https://github.com/cedalo/streamsheets/issues"
  },
  "homepage": "https://github.com/cedalo/streamsheets/tree/master/packages/service-machines",
  "dependencies": {
    "@cedalo/commons": "1.6.2",
    "@cedalo/sdk-streams": "1.6.2",
    "@cedalo/gateway-client-node": "1.6.2",
    "@cedalo/functions": "1.6.2",
    "@cedalo/logger": "1.6.2",
    "@cedalo/machine-core": "1.6.2",
    "@cedalo/messages": "1.6.2",
    "@cedalo/messaging-client": "1.6.2",
    "@cedalo/protocols": "1.6.2",
    "@cedalo/repository": "1.6.2",
<<<<<<< HEAD
    "@cedalo/service-core": "1.6.2"
=======
    "@cedalo/service-core": "1.6.2",
    "@cedalo/service-machines-extensions": "1.6.2"
>>>>>>> 97a7f51e
  },
  "devDependencies": {
    "jest": "22.0.0",
    "jest-cli": "22.0.0",
    "terser-webpack-plugin": "1.2.2",
    "webpack": "4.29.1",
    "webpack-cli": "3.2.3",
    "webpack-node-externals": "1.7.2"
  },
  "jest": {
    "collectCoverage": true,
    "coverageDirectory": "coverage",
    "moduleFileExtensions": [
      "js"
    ],
    "moduleDirectories": [
      "node_modules"
    ],
    "testPathIgnorePatterns": [
      "/node_modules/"
    ],
    "coveragePathIgnorePatterns": [
      "/test/"
    ],
    "coverageThreshold": {
      "global": {
        "branches": 10,
        "functions": 10,
        "lines": 10,
        "statements": 10
      }
    }
  },
  "license": "EPL-2.0"
}<|MERGE_RESOLUTION|>--- conflicted
+++ resolved
@@ -32,12 +32,8 @@
     "@cedalo/messaging-client": "1.6.2",
     "@cedalo/protocols": "1.6.2",
     "@cedalo/repository": "1.6.2",
-<<<<<<< HEAD
-    "@cedalo/service-core": "1.6.2"
-=======
     "@cedalo/service-core": "1.6.2",
     "@cedalo/service-machines-extensions": "1.6.2"
->>>>>>> 97a7f51e
   },
   "devDependencies": {
     "jest": "22.0.0",
