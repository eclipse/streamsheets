/********************************************************************************
 * Copyright (c) 2020 Cedalo AG
 *
 * This program and the accompanying materials are made available under the
 * terms of the Eclipse Public License 2.0 which is available at
 * http://www.eclipse.org/legal/epl-2.0.
 *
 * SPDX-License-Identifier: EPL-2.0
 *
 ********************************************************************************/
import { LoggerFactory } from '@cedalo/logger';
import bcrypt from 'bcryptjs';
import { MongoClient } from 'mongodb';
import { baseAuth, BaseAuth } from './authorization';
import { glue, RawAPI } from './glue';
import { MachineServiceProxy } from './machine';
import { StreamRepositoryProxy } from './stream';
import { GenericGlobalContext, GlobalContext, RequestContext, Session } from './streamsheets';
import { createUserRepository } from './user';
const {
	RepositoryManager,
	MongoDBGraphRepository,
	MongoDBMachineRepository,
	MongoDBBackupRestoreManager,
	MongoDBConfigurationRepository,
	MongoDBConnection
} = require('@cedalo/repository');
const { MongoDBStreamsRepository } = require('@cedalo/service-streams');
const logger = LoggerFactory.createLogger('gateway - context', process.env.STREAMSHEETS_LOG_LEVEL || 'info');

const encryptionContext = {
	hash: async (string: string) => {
		const salt = await bcrypt.genSalt(10);
		const hash = await bcrypt.hash(string, salt);
		return hash;
	},
	verify: async (hash: string, string: string) => {
		const match = await bcrypt.compare(string, hash);
		return match;
	}
};

export type GatewayPlugin = { apply: (context: GenericGlobalContext<RawAPI, BaseAuth>) => Promise<GlobalContext> };

const getActor = async (context: RequestContext, session: Session) => {
	const actor = await context.rawApi.user.findUserBySession(context as RequestContext, session);
	if (!actor) {
		throw new Error('User not found!');
	}
	return actor;
};

const getRequestContext = async (globalContext: GlobalContext, session: Session): Promise<RequestContext> => {
	const actor = await globalContext.getActor(globalContext, session);
	return (<unknown>glue(globalContext, actor)) as RequestContext;
};

const applyPlugins = async (context: GenericGlobalContext<RawAPI, BaseAuth>, pluginModules: string[]) => {
	return pluginModules.reduce(async (prev, mod) => {
		const currentConfig = await prev;
		try {
			// eslint-disable-next-line
			logger.info(`Loading plugin: ${mod}`);
			const pluginMod: GatewayPlugin = require(mod);
			const appliedPlugin = await pluginMod.apply(currentConfig);
			logger.info(`Successfully loaded plugin: ${mod}`);
			return appliedPlugin;
		} catch (error) {
			logger.error(`Failed load plugin: ${mod}`, error.message);
		}
		return currentConfig;
	}, Promise.resolve(context));
};

const prepareFilters = (globalContext: GlobalContext): GlobalContext => {
	const filters = Object.values(globalContext.filters).reduce((acc, filters) => [...acc, ...filters], []);
	const filterMap = filters.reduce(
		(acc, [key, func]) => ({ ...acc, [key]: acc[key] ? [...acc[key], func] : [func] }),
		{} as { [key: string]: Array<(...args: any) => any> }
	);
	return { ...globalContext, filterMap };
};

const prepareHooks = (globalContext: GlobalContext): GlobalContext => {
	const hooks = Object.values(globalContext.hooks).reduce((acc, hooks) => [...acc, ...hooks], []);
	const hookMap = hooks.reduce(
		(acc, [key, func]) => ({ ...acc, [key]: acc[key] ? [...acc[key], func] : [func] }),
		{} as { [key: string]: Array<(...args: any) => any> }
	);
	return { ...globalContext, hookMap };
};

export const init = async (config: any, plugins: string[]) => {
	const mongoClient: MongoClient = await MongoDBConnection.create();
	const graphRepository = new MongoDBGraphRepository(config.mongodb);
	const machineRepository = new MongoDBMachineRepository(config.mongodb);
	const streamRepositoryLegacy = new MongoDBStreamsRepository(config.mongodb);
	const backupRestoreManager = new MongoDBBackupRestoreManager(config.mongodb);
	const configurationRepository = new MongoDBConfigurationRepository(config.mongodb);
	RepositoryManager.init({
		graphRepository,
		machineRepository,
		streamRepositoryLegacy,
		backupRestoreManager,
		configurationRepository
	});

	RepositoryManager.streamRepository = new StreamRepositoryProxy();
	RepositoryManager.userRepository = createUserRepository(mongoClient.db().collection('users'));
	await RepositoryManager.connectAll(mongoClient);
	await RepositoryManager.setupAllIndicies();

	const machineServiceProxy = new MachineServiceProxy();
	// TODO: Remove after creation of admin is possible in setup
	const users = await RepositoryManager.userRepository.findAllUsers();
	if (users.length === 0) {
		const pwhash = await encryptionContext.hash('1234');
		await RepositoryManager.userRepository.createUser({
			id: '00000000000000',
			username: 'admin',
			password: pwhash,
			settings: { locale: 'en' },
			admin: true
		});
	}

<<<<<<< HEAD
	const context = prepareFilters(await applyPlugins(
		{
			mongoClient,
			interceptors: {},
			runAfterStart: [],
			repositories: RepositoryManager,
			encryption: encryptionContext,
			machineRepo: RepositoryManager.machineRepository,
			userRepo: RepositoryManager.userRepository,
			streamRepo: RepositoryManager.streamRepository,
			rawAuth: baseAuth,
			authStrategies: {},
			middleware: {},
			filters: {},
			filterMap: {},
			rawApi: RawAPI,
			machineServiceProxy,
			getActor,
			getRequestContext,
			login: async (context: GlobalContext, username: string, password: string) => {
				try {
					const hash = await context.userRepo.getPassword(username);
					const valid = await context.encryption.verify(hash, password);
					if (!valid) {
						throw new Error('INVALID_CREDENTIALS');
					}
					const user = await context.userRepo.findUserByUsername(username);
					if (!user) {
						throw new Error('INVALID_CREDENTIALS');
=======
	const context = prepareHooks(
		prepareFilters(
			await applyPlugins(
				{
					mongoClient,
					interceptors: {},
					repositories: RepositoryManager,
					encryption: encryptionContext,
					machineRepo: RepositoryManager.machineRepository,
					userRepo: RepositoryManager.userRepository,
					streamRepo: RepositoryManager.streamRepository,
					rawAuth: baseAuth,
					authStrategies: {},
					middleware: {},
					filters: {},
					filterMap: {},
					hooks: {},
					hookMap: {},
					rawApi: RawAPI,
					machineServiceProxy,
					runHook: (context: GlobalContext, key: string, ...args: any[]) =>
						context.hookMap[key]?.forEach((func) => func(context, ...args)),
					getActor,
					getRequestContext,
					login: async (context: GlobalContext, username: string, password: string) => {
						try {
							const hash = await context.userRepo.getPassword(username);
							const valid = await context.encryption.verify(hash, password);
							if (!valid) {
								throw new Error('INVALID_CREDENTIALS');
							}
							const user = await context.userRepo.findUserByUsername(username);
							if (!user) {
								throw new Error('INVALID_CREDENTIALS');
							}
							return user;
						} catch (e) {
							if (e.code === 'USER_NOT_FOUND') {
								throw new Error('INVALID_CREDENTIALS');
							}
							throw e;
						}
>>>>>>> f9324c70
					}
				} as GlobalContext,
				plugins
			)
		)
	);

	return context;
};<|MERGE_RESOLUTION|>--- conflicted
+++ resolved
@@ -124,37 +124,6 @@
 		});
 	}
 
-<<<<<<< HEAD
-	const context = prepareFilters(await applyPlugins(
-		{
-			mongoClient,
-			interceptors: {},
-			runAfterStart: [],
-			repositories: RepositoryManager,
-			encryption: encryptionContext,
-			machineRepo: RepositoryManager.machineRepository,
-			userRepo: RepositoryManager.userRepository,
-			streamRepo: RepositoryManager.streamRepository,
-			rawAuth: baseAuth,
-			authStrategies: {},
-			middleware: {},
-			filters: {},
-			filterMap: {},
-			rawApi: RawAPI,
-			machineServiceProxy,
-			getActor,
-			getRequestContext,
-			login: async (context: GlobalContext, username: string, password: string) => {
-				try {
-					const hash = await context.userRepo.getPassword(username);
-					const valid = await context.encryption.verify(hash, password);
-					if (!valid) {
-						throw new Error('INVALID_CREDENTIALS');
-					}
-					const user = await context.userRepo.findUserByUsername(username);
-					if (!user) {
-						throw new Error('INVALID_CREDENTIALS');
-=======
 	const context = prepareHooks(
 		prepareFilters(
 			await applyPlugins(
@@ -197,7 +166,6 @@
 							}
 							throw e;
 						}
->>>>>>> f9324c70
 					}
 				} as GlobalContext,
 				plugins
