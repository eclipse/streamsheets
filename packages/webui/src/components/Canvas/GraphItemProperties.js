--- conflicted
+++ resolved
@@ -148,6 +148,7 @@
 				category: data[0]
 			})
 		} else {
+			// this.updateState();
 			JSG.NotificationCenter.getInstance().send(
 				new JSG.Notification(JSG.SelectionProvider.SELECTION_CHANGED_NOTIFICATION, item)
 			);
@@ -190,8 +191,6 @@
 		this.props.setAppState({ showStreamChartProperties: false });
 	};
 
-<<<<<<< HEAD
-=======
 	updateState() {
 		const view = GraphItemProperties.getView();
 		if (view === undefined) {
@@ -221,7 +220,6 @@
 		return '';
 	}
 
->>>>>>> 8175ea6e
 	getProperties() {
 		const category = this.getSelectedCategory() || this.state.category;
 		switch (category) {
