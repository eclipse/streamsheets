/********************************************************************************
 * Copyright (c) 2020 Cedalo AG
 *
 * This program and the accompanying materials are made available under the
 * terms of the Eclipse Public License 2.0 which is available at
 * http://www.eclipse.org/legal/epl-2.0.
 *
 * SPDX-License-Identifier: EPL-2.0
 *
 ********************************************************************************/
const { FunctionErrors, ErrorInfo } = require('@cedalo/error-codes');
const { ParserContext, Term } = require('@cedalo/parser');
const logger = require('../logger').create({ name: 'SheetParserContext' });
<<<<<<< HEAD
const { FunctionErrors } = require('@cedalo/error-codes');
const { IdentifierOperand, ParserContext, Term } = require('@cedalo/parser');
const DotReferenceOperator = require('./DotReferenceOperator');
const FunctionRegistry = require('../FunctionRegistry');
=======
const FunctionRegistry = require('../FunctionRegistry');
const ErrorTerm = require('./ErrorTerm');
>>>>>>> 5ba3f5c1
const { referenceFromNode } = require('./References');

// DL-1431
const EXCLUDE_FUNCTIONS = ['ACOS', 'ASIN', 'ATAN', 'ATAN2'];
const filter = (functions) =>
	Object.entries(functions).reduce((acc, [name, func]) => {
		if (!EXCLUDE_FUNCTIONS.includes(name)) acc[name] = func;
		return acc;
	}, {});

<<<<<<< HEAD
const executor = (func) =>
	function wrappedFunction(sheet, ...terms) {
		let result;
		const term = wrappedFunction.term;
		func.term = term; // deprecated
		func.context = term.context;
		wrappedFunction.displayName = func.displayName;
		try {
			result = func(sheet, ...terms);
		} catch (err) {
			logger.error('Error', err);
			return FunctionErrors.code.FUNC_EXEC;
		}
		func.term = undefined;
		func.context = undefined;
		return result;
	};
=======
const executor = (func) => function wrappedFunction(sheet, ...terms) {
	let result;
	const term = wrappedFunction.term;
	func.term = term; // deprecated
	func.context = term.context;
	wrappedFunction.displayName = func.displayName;
	try {
		result = func(sheet, ...terms);
	} catch (err) {
		logger.error('Error', err);
		return ErrorInfo.create(FunctionErrors.code.FUNC_EXEC, err.message, term.name);
	}
	func.term = undefined;
	func.context = undefined;
	return result;
};
>>>>>>> 5ba3f5c1

// DL-1253: an identifier can contain an error code, so create an ErrorTerm for it
const createErrorTermFromNode = (node) =>
	node.type === 'identifier' && FunctionErrors.isError(node.value) ? ErrorTerm.fromError(node.value) : undefined;

const referenceTerm = (node, context) => {
	const operand = referenceFromNode(node, context);
	if (operand) {
		const term = new Term();
		term.operand = operand;
		return term;
	}
	return createErrorTermFromNode(node);
};

// for internally use only => to ease parsing
const noop = (/* sheet, ...terms */) => null;
const checkPrefix = (prefix, expr, index) => (name) =>
	name.startsWith(prefix) && expr.charAt(index + name.length) === '(';
const isDotFunction = (name2) => name2.indexOf(DotReferenceOperator.SYMBOL) > 0;
const isFirst = (node, parent) => node.start === parent.left.start && parent.left.operator == null;

class SheetParserContext extends ParserContext {
	constructor() {
		super();
		this.strict = true;
		this.functions = Object.assign({ NOOP: noop }, filter(this.functions));
<<<<<<< HEAD
		this.functionNames = Object.keys(this.functions).filter(isDotFunction);
	}

	updateFunctions(newFunctions) {
		this.functions = Object.assign(this.functions, newFunctions);
		this.functionNames = Object.keys(this.functions).filter(isDotFunction);
	}
	createIdentifierTerm(node, parent) {
		if (parent && parent.operator === DotReferenceOperator.SYMBOL) {
			// capitalize first part if its a function, mainly used for inbox, inboxdata...
			const str = node.value;
			const identifier = isFirst(node, parent) && this.hasFunction(str) ? str.toUpperCase() : str;
			return new Term(new IdentifierOperand(identifier));
		}
		return super.createIdentifierTerm(node, parent);
=======
>>>>>>> 5ba3f5c1
	}

	// node: is a parser AST node
	// return a reference term or undefined...
	createReferenceTerm(node) {
		return referenceTerm(node, this);
	}

	isFunctionPrefix(prefix = '', expr, index) {
		prefix = prefix.toUpperCase();
		const hasPrefix = checkPrefix(prefix, expr, index);
		return FunctionRegistry.getDotFunctions().some(hasPrefix) || this.functionNames.some(hasPrefix);
	}

	getFunction(id) {
		const func = FunctionRegistry.getFunction(id) || super.getFunction(id);
		// wrap into an execution function...
		return func ? executor(func) : func;
	}

	hasFunction(id) {
		return FunctionRegistry.hasFunction(id) || super.hasFunction(id);
	}
}

module.exports = SheetParserContext;<|MERGE_RESOLUTION|>--- conflicted
+++ resolved
@@ -9,46 +9,20 @@
  *
  ********************************************************************************/
 const { FunctionErrors, ErrorInfo } = require('@cedalo/error-codes');
-const { ParserContext, Term } = require('@cedalo/parser');
 const logger = require('../logger').create({ name: 'SheetParserContext' });
-<<<<<<< HEAD
-const { FunctionErrors } = require('@cedalo/error-codes');
+const FunctionRegistry = require('../FunctionRegistry');
+const ErrorTerm = require('./ErrorTerm');
 const { IdentifierOperand, ParserContext, Term } = require('@cedalo/parser');
 const DotReferenceOperator = require('./DotReferenceOperator');
-const FunctionRegistry = require('../FunctionRegistry');
-=======
-const FunctionRegistry = require('../FunctionRegistry');
-const ErrorTerm = require('./ErrorTerm');
->>>>>>> 5ba3f5c1
 const { referenceFromNode } = require('./References');
 
 // DL-1431
 const EXCLUDE_FUNCTIONS = ['ACOS', 'ASIN', 'ATAN', 'ATAN2'];
-const filter = (functions) =>
-	Object.entries(functions).reduce((acc, [name, func]) => {
+const filter = (functions) => Object.entries(functions).reduce((acc, [name, func]) => {
 		if (!EXCLUDE_FUNCTIONS.includes(name)) acc[name] = func;
 		return acc;
 	}, {});
 
-<<<<<<< HEAD
-const executor = (func) =>
-	function wrappedFunction(sheet, ...terms) {
-		let result;
-		const term = wrappedFunction.term;
-		func.term = term; // deprecated
-		func.context = term.context;
-		wrappedFunction.displayName = func.displayName;
-		try {
-			result = func(sheet, ...terms);
-		} catch (err) {
-			logger.error('Error', err);
-			return FunctionErrors.code.FUNC_EXEC;
-		}
-		func.term = undefined;
-		func.context = undefined;
-		return result;
-	};
-=======
 const executor = (func) => function wrappedFunction(sheet, ...terms) {
 	let result;
 	const term = wrappedFunction.term;
@@ -65,7 +39,6 @@
 	func.context = undefined;
 	return result;
 };
->>>>>>> 5ba3f5c1
 
 // DL-1253: an identifier can contain an error code, so create an ErrorTerm for it
 const createErrorTermFromNode = (node) =>
@@ -93,7 +66,6 @@
 		super();
 		this.strict = true;
 		this.functions = Object.assign({ NOOP: noop }, filter(this.functions));
-<<<<<<< HEAD
 		this.functionNames = Object.keys(this.functions).filter(isDotFunction);
 	}
 
@@ -109,8 +81,6 @@
 			return new Term(new IdentifierOperand(identifier));
 		}
 		return super.createIdentifierTerm(node, parent);
-=======
->>>>>>> 5ba3f5c1
 	}
 
 	// node: is a parser AST node
