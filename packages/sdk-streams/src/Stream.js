const IdGenerator = require('@cedalo/id-generator');
const DefaultLogger = require('./DefaultLogger');
<<<<<<< HEAD
const events = require('events');

class EventEmitter extends events.EventEmitter {
	emit (type, ...args) {
		this._lastEventType = type;
		super.emit(type, ...args)
	};

	isNewEventType(type) {
		return this._lastEventType === type;
=======
const { EVENTS } = require('./Constants');

class EventEmitter extends events.EventEmitter {
	constructor(...args) {
		super(...args);
		this._lastEventType = null;
		this._noReemitted = [EVENTS.CONNECTOR.DISPOSED];
	}

	emit(type, ...args) {
		if (type === this._lastEventType && this._noReemitted.includes(type)) {
			if(args[0] && args[0].force){
				// Reset if we had an dispose triggerd by user action
				// Otherwise the result of the action will not reach the user
				this._lastEventType = null;
			}
			return;
		}
		this._lastEventType = type;
		super.emit(type, ...args);
>>>>>>> 21ca3a11
	}
}

class Stream {
	constructor({ id = IdGenerator.generate(), owner = 'anon' } = {}) {
		this.logger = new DefaultLogger();
		this._emitter = new EventEmitter();
		this._emitter.setMaxListeners(0);
		// read only properties...
		Object.defineProperties(this, {
			id: { value: id, enumerable: true },
			type: { value: 'Consumer', enumerable: true },
			callbacks: { value: new Map() }
		});
		this._owner = owner;
		this.uid = IdGenerator.generate();
		this._errors = new Map();
		this._warnings = [];
	}

	toJSON() {
		return {
			uid: this.uid,
			id: this.id,
			type: this.type,
			owner: this._owner
		};
	}

	isNewEventType(type) {
		return this._emitter.isNewEventType(type);
	}

	get owner() {
		return this._owner;
	}

	set owner(owner) {
		this._owner = owner;
	}

	get errors() {
		return Array.from(this._errors.values());
	}

	on(event, fn) {
		this._emitter.on(event, fn);
	}

	off(event, fn) {
		this._emitter.off(event, fn);
	}

	removeAllListeners() {
		this._emitter.removeAllListeners();
	}

	clearErrors() {
		this._warnings = [];
		this._errors.clear();
	}

	get isUsed() {
		return this.callbacks.size > 0;
	}

	get targets() {
		return Array.from(this.callbacks.keys());
	}

	// target & callback must be given...
	subscribe(target, callback) {
		let addIt = !!target && !!callback && typeof callback === 'function';
		// maybe we should allow and simply replace registered callback...
		addIt = addIt && !this.callbacks.has(target);
		if (addIt) {
			this.callbacks.set(target, callback);
		}
		return addIt;
	}

	unsubscribe(target) {
		return this.callbacks.delete(target);
	}

	// target is optional, if not provided we send data to all subscribed targets...
	emit(data, target) {
		// return target ? this._notify(target, data) : this.targets.forEach(trgt => this._notify(trgt, data));
		return target
			? this._notify(target, data)
			: this.callbacks.forEach((v, k) => this._notify(k, data));
	}

	_notify(target, data) {
		const callback = this.callbacks.get(target);
		return callback && callback.call(target, data);
	}

	dispose() {
		this.callbacks.clear();
	}
}

Stream.TYPE = {
	CONNECTOR: 'connector',
	PRODUCER: 'producer',
	CONSUMER: 'consumer'
};

module.exports = Stream;<|MERGE_RESOLUTION|>--- conflicted
+++ resolved
@@ -1,17 +1,6 @@
 const IdGenerator = require('@cedalo/id-generator');
+const events = require('events');
 const DefaultLogger = require('./DefaultLogger');
-<<<<<<< HEAD
-const events = require('events');
-
-class EventEmitter extends events.EventEmitter {
-	emit (type, ...args) {
-		this._lastEventType = type;
-		super.emit(type, ...args)
-	};
-
-	isNewEventType(type) {
-		return this._lastEventType === type;
-=======
 const { EVENTS } = require('./Constants');
 
 class EventEmitter extends events.EventEmitter {
@@ -32,7 +21,6 @@
 		}
 		this._lastEventType = type;
 		super.emit(type, ...args);
->>>>>>> 21ca3a11
 	}
 }
 
@@ -60,10 +48,6 @@
 			type: this.type,
 			owner: this._owner
 		};
-	}
-
-	isNewEventType(type) {
-		return this._emitter.isNewEventType(type);
 	}
 
 	get owner() {
