--- conflicted
+++ resolved
@@ -10,11 +10,6 @@
  ********************************************************************************/
 const { functions } = require('@cedalo/functions');
 const { SheetParser } = require('../');
-<<<<<<< HEAD
-const functions = require('./utils/functions');
-const mockedFunctions = require('./_functions');
-=======
->>>>>>> 3a2267ce
 
 // WHY? if we mock here instead of mocking in corresponding test it works with above SheetParser require!!
 jest.mock('../src/streams/StreamMessagingClient');
@@ -22,10 +17,6 @@
 // FOR TESTs we do not use persistent outbox
 process.env.OUTBOX_PERSISTENT = false;
 
-<<<<<<< HEAD
-// setup parser and its context...
-SheetParser.context.updateFunctions(Object.assign({}, functions, mockedFunctions));
-=======
 // define & add some simple helper functions to ease testing
 const loopIndices = (sheet /* , ...terms */) => {
 	const context = loopIndices.context;
@@ -65,5 +56,4 @@
 		return val % dividend;
 	}
 };
-Object.assign(SheetParser.context.functions, functions, helperFunctions);
->>>>>>> 3a2267ce
+Object.assign(SheetParser.context.functions, functions, helperFunctions);